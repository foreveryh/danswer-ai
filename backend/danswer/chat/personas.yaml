--- conflicted
+++ resolved
@@ -5,11 +5,7 @@
   # this is for DanswerBot to use when tagged in a non-configured channel
   # Careful setting specific IDs, this won't autoincrement the next ID value for postgres
   - id: 0
-<<<<<<< HEAD
-    name: "KnowledgeAI"
-=======
     name: "Knowledge"
->>>>>>> 66e4dded
     description: >
       Assistant with access to documents from your Connected Sources.
     # Default Prompt objects attached to the persona, see prompts.yaml
@@ -47,11 +43,7 @@
     is_visible: true
 
   - id: 1
-<<<<<<< HEAD
-    name: "OnlyLLM"
-=======
     name: "General"
->>>>>>> 66e4dded
     description: >
       Assistant with no access to documents. Chat with just the Large Language Model.
     prompts:
