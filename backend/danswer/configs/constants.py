--- conflicted
+++ resolved
@@ -101,11 +101,8 @@
     SALESFORCE = "salesforce"
     DISCOURSE = "discourse"
     AXERO = "axero"
-<<<<<<< HEAD
     PAPERLESS = "paperless"
-=======
     CLICKUP = "clickup"
->>>>>>> b07fdbf1
     MEDIAWIKI = "mediawiki"
     WIKIPEDIA = "wikipedia"
 
