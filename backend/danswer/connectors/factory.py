--- conflicted
+++ resolved
@@ -77,12 +77,7 @@
         DocumentSource.SHAREPOINT: SharepointConnector,
         DocumentSource.DISCOURSE: DiscourseConnector,
         DocumentSource.AXERO: AxeroConnector,
-<<<<<<< HEAD
         DocumentSource.PAPERLESS: PaperlessConnector,
-=======
-        DocumentSource.MEDIAWIKI: MediaWikiConnector,
-        DocumentSource.WIKIPEDIA: WikipediaConnector,
->>>>>>> 86882260
     }
     connector_by_source = connector_map.get(source, {})
 
