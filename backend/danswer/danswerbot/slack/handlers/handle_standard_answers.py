--- conflicted
+++ resolved
@@ -53,148 +53,4 @@
     Always returns false i.e. since EE features are not enabled, we NEVER create any
     Slack message blocks.
     """
-<<<<<<< HEAD
-    # if no channel config, then no standard answers are configured
-    if not slack_bot_config:
-        return False
-
-    slack_thread_id = message_info.thread_to_respond
-    configured_standard_answer_categories = (
-        slack_bot_config.standard_answer_categories if slack_bot_config else []
-    )
-    configured_standard_answers = set(
-        [
-            standard_answer
-            for standard_answer_category in configured_standard_answer_categories
-            for standard_answer in standard_answer_category.standard_answers
-        ]
-    )
-    query_msg = message_info.thread_messages[-1]
-
-    if slack_thread_id is None:
-        used_standard_answer_ids = set([])
-    else:
-        chat_sessions = get_chat_sessions_by_slack_thread_id(
-            slack_thread_id=slack_thread_id,
-            user_id=None,
-            db_session=db_session,
-        )
-        chat_messages = get_chat_messages_by_sessions(
-            chat_session_ids=[chat_session.id for chat_session in chat_sessions],
-            user_id=None,
-            db_session=db_session,
-            skip_permission_check=True,
-        )
-        used_standard_answer_ids = set(
-            [
-                standard_answer.id
-                for chat_message in chat_messages
-                for standard_answer in chat_message.standard_answers
-            ]
-        )
-
-    usable_standard_answers = configured_standard_answers.difference(
-        used_standard_answer_ids
-    )
-    if usable_standard_answers:
-        matching_standard_answers = find_matching_standard_answers(
-            query=query_msg.message,
-            id_in=[standard_answer.id for standard_answer in usable_standard_answers],
-            db_session=db_session,
-        )
-    else:
-        matching_standard_answers = []
-    if matching_standard_answers:
-        chat_session = create_chat_session(
-            db_session=db_session,
-            description="",
-            user_id=None,
-            persona_id=slack_bot_config.persona.id if slack_bot_config.persona else 0,
-            danswerbot_flow=True,
-            slack_thread_id=slack_thread_id,
-            one_shot=True,
-        )
-
-        root_message = get_or_create_root_message(
-            chat_session_id=chat_session.id, db_session=db_session
-        )
-
-        new_user_message = create_new_chat_message(
-            chat_session_id=chat_session.id,
-            parent_message=root_message,
-            prompt_id=prompt.id if prompt else None,
-            message=query_msg.message,
-            token_count=0,
-            message_type=MessageType.USER,
-            db_session=db_session,
-            commit=True,
-        )
-
-        formatted_answers = []
-        for standard_answer in matching_standard_answers:
-            block_quotified_answer = ">" + standard_answer.answer.replace("\n", "\n> ")
-            formatted_answer = (
-                f'Since you mentioned _"{standard_answer.keyword}"_, '
-                f"I thought this might be useful: \n\n{block_quotified_answer}"
-            )
-            formatted_answers.append(formatted_answer)
-        answer_message = "\n\n".join(formatted_answers)
-
-        _ = create_new_chat_message(
-            chat_session_id=chat_session.id,
-            parent_message=new_user_message,
-            prompt_id=prompt.id if prompt else None,
-            message=answer_message,
-            token_count=0,
-            message_type=MessageType.ASSISTANT,
-            error=None,
-            db_session=db_session,
-            commit=True,
-        )
-
-        update_emote_react(
-            emoji=DANSWER_REACT_EMOJI,
-            channel=message_info.channel_to_respond,
-            message_ts=message_info.msg_to_respond,
-            remove=True,
-            client=client,
-        )
-
-        restate_question_blocks = get_restate_blocks(
-            msg=query_msg.message,
-            is_bot_msg=message_info.is_bot_msg,
-        )
-
-        answer_blocks = build_standard_answer_blocks(
-            answer_message=answer_message,
-        )
-
-        all_blocks = restate_question_blocks + answer_blocks
-
-        try:
-            respond_in_thread(
-                client=client,
-                channel=message_info.channel_to_respond,
-                receiver_ids=receiver_ids,
-                text="Hello! Nanswer has some results for you!",
-                blocks=all_blocks,
-                thread_ts=message_info.msg_to_respond,
-                unfurl=False,
-            )
-
-            if receiver_ids and slack_thread_id:
-                send_team_member_message(
-                    client=client,
-                    channel=message_info.channel_to_respond,
-                    thread_ts=slack_thread_id,
-                )
-
-            return True
-        except Exception as e:
-            logger.exception(f"Unable to send standard answer message: {e}")
-            return False
-    else:
-        return False
-=======
-    return False
->>>>>>> 5b18409c
+    return False