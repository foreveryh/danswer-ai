--- conflicted
+++ resolved
@@ -84,11 +84,7 @@
 
 def get_model_app() -> FastAPI:
     application = FastAPI(
-<<<<<<< HEAD
-        title="Nanswer Model Server", version=__version__, lifespan=lifespan
-=======
         title="Onyx Model Server", version=__version__, lifespan=lifespan
->>>>>>> b56877cc
     )
     if SENTRY_DSN:
         sentry_sdk.init(
@@ -112,11 +108,7 @@
 
 if __name__ == "__main__":
     logger.notice(
-<<<<<<< HEAD
-        f"Starting Nanswer Model Server on http://{MODEL_SERVER_ALLOWED_HOST}:{str(MODEL_SERVER_PORT)}/"
-=======
         f"Starting Onyx Model Server on http://{MODEL_SERVER_ALLOWED_HOST}:{str(MODEL_SERVER_PORT)}/"
->>>>>>> b56877cc
     )
     logger.notice(f"Model Server Version: {__version__}")
     uvicorn.run(app, host=MODEL_SERVER_ALLOWED_HOST, port=MODEL_SERVER_PORT)