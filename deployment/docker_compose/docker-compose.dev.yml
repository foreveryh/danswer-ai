version: '3'
services:
  api_server:
    image: danswer/danswer-backend:latest
    build:
      context: ../../backend
      dockerfile: Dockerfile
      args:
        # 中国区镜像
        #- PIP_TRUSTED_HOST=${PIP_TRUSTED_HOST:-mirrors.cloud.tencent.com}
        #- PIP_INDEX_URL=${PIP_INDEX_URL:-https://mirrors.cloud.tencent.com/pypi/simple}
        - HF_ENDPOINT=${HF_ENDPOINT:-https://hf-mirror.com}
        - DEBIAN_MIRROR=${DEBIAN_MIRROR:-http://mirrors.cloud.tencent.com}
    command: >
      /bin/sh -c "alembic upgrade head &&
      echo \"Starting Danswer Api Server\" &&
      uvicorn danswer.main:app --host 0.0.0.0 --port 8080"
    depends_on:
      - relational_db
      - index
      - inference_model_server
    restart: always
    ports:
      - "8080:8080"
    environment:
      # Auth Settings
      - AUTH_TYPE=${AUTH_TYPE:-disabled}
      - SESSION_EXPIRE_TIME_SECONDS=${SESSION_EXPIRE_TIME_SECONDS:-}
      - ENCRYPTION_KEY_SECRET=${ENCRYPTION_KEY_SECRET:-}
      - VALID_EMAIL_DOMAINS=${VALID_EMAIL_DOMAINS:-}
      - GOOGLE_OAUTH_CLIENT_ID=${GOOGLE_OAUTH_CLIENT_ID:-}
      - GOOGLE_OAUTH_CLIENT_SECRET=${GOOGLE_OAUTH_CLIENT_SECRET:-}
      - REQUIRE_EMAIL_VERIFICATION=${REQUIRE_EMAIL_VERIFICATION:-}
      - SMTP_SERVER=${SMTP_SERVER:-} # For sending verification emails, if unspecified then defaults to 'smtp.gmail.com'
      - SMTP_PORT=${SMTP_PORT:-587} # For sending verification emails, if unspecified then defaults to '587'
      - SMTP_USER=${SMTP_USER:-}
      - SMTP_PASS=${SMTP_PASS:-}
      - EMAIL_FROM=${EMAIL_FROM:-}
      - OAUTH_CLIENT_ID=${OAUTH_CLIENT_ID:-}
      - OAUTH_CLIENT_SECRET=${OAUTH_CLIENT_SECRET:-}
      - OPENID_CONFIG_URL=${OPENID_CONFIG_URL:-}
      # Gen AI Settings
      - GEN_AI_MODEL_PROVIDER=${GEN_AI_MODEL_PROVIDER:-}
      - GEN_AI_MODEL_VERSION=${GEN_AI_MODEL_VERSION:-}
      - FAST_GEN_AI_MODEL_VERSION=${FAST_GEN_AI_MODEL_VERSION:-}
      - GEN_AI_API_KEY=${GEN_AI_API_KEY:-}
      - GEN_AI_API_ENDPOINT=${GEN_AI_API_ENDPOINT:-}
      - GEN_AI_API_VERSION=${GEN_AI_API_VERSION:-}
      - GEN_AI_LLM_PROVIDER_TYPE=${GEN_AI_LLM_PROVIDER_TYPE:-}
      - GEN_AI_MAX_TOKENS=${GEN_AI_MAX_TOKENS:-}
      - QA_TIMEOUT=${QA_TIMEOUT:-}
      - MAX_CHUNKS_FED_TO_CHAT=${MAX_CHUNKS_FED_TO_CHAT:-}
      - DISABLE_LLM_CHUNK_FILTER=${DISABLE_LLM_CHUNK_FILTER:-}
      - DISABLE_LLM_CHOOSE_SEARCH=${DISABLE_LLM_CHOOSE_SEARCH:-}
      - DISABLE_LLM_QUERY_REPHRASE=${DISABLE_LLM_QUERY_REPHRASE:-}
      - DISABLE_GENERATIVE_AI=${DISABLE_GENERATIVE_AI:-}
      - DISABLE_LITELLM_STREAMING=${DISABLE_LITELLM_STREAMING:-}
      - LITELLM_EXTRA_HEADERS=${LITELLM_EXTRA_HEADERS:-}
      - BING_API_KEY=${BING_API_KEY:-}
      - DISABLE_AGENTIC_SEARCH=${DISABLE_AGENTIC_SEARCH:-}
      # if set, allows for the use of the token budget system
      - TOKEN_BUDGET_GLOBALLY_ENABLED=${TOKEN_BUDGET_GLOBALLY_ENABLED:-}
      # Enables the use of bedrock models
      - AWS_ACCESS_KEY_ID=${AWS_ACCESS_KEY_ID:-}
      - AWS_SECRET_ACCESS_KEY=${AWS_SECRET_ACCESS_KEY:-}
      - AWS_REGION_NAME=${AWS_REGION_NAME:-}
      # Query Options
      - DOC_TIME_DECAY=${DOC_TIME_DECAY:-} # Recency Bias for search results, decay at 1 / (1 + DOC_TIME_DECAY * x years)
      - HYBRID_ALPHA=${HYBRID_ALPHA:-} # Hybrid Search Alpha (0 for entirely keyword, 1 for entirely vector)
      - EDIT_KEYWORD_QUERY=${EDIT_KEYWORD_QUERY:-}
      - MULTILINGUAL_QUERY_EXPANSION=${MULTILINGUAL_QUERY_EXPANSION:-}
      - LANGUAGE_HINT=${LANGUAGE_HINT:-}
      - LANGUAGE_CHAT_NAMING_HINT=${LANGUAGE_CHAT_NAMING_HINT:-}
      - QA_PROMPT_OVERRIDE=${QA_PROMPT_OVERRIDE:-}
      # Other services
      - POSTGRES_HOST=relational_db
      - VESPA_HOST=index
      - WEB_DOMAIN=${WEB_DOMAIN:-} # For frontend redirect auth purpose
      # Don't change the NLP model configs unless you know what you're doing
      - DOCUMENT_ENCODER_MODEL=${DOCUMENT_ENCODER_MODEL:-}
      - DOC_EMBEDDING_DIM=${DOC_EMBEDDING_DIM:-}
      - NORMALIZE_EMBEDDINGS=${NORMALIZE_EMBEDDINGS:-}
      - ASYM_QUERY_PREFIX=${ASYM_QUERY_PREFIX:-}
      - ENABLE_RERANKING_REAL_TIME_FLOW=${ENABLE_RERANKING_REAL_TIME_FLOW:-}
      - ENABLE_RERANKING_ASYNC_FLOW=${ENABLE_RERANKING_ASYNC_FLOW:-}
      - MODEL_SERVER_HOST=${MODEL_SERVER_HOST:-inference_model_server}
      - MODEL_SERVER_PORT=${MODEL_SERVER_PORT:-}
      # Leave this on pretty please? Nothing sensitive is collected!
      # https://docs.danswer.dev/more/telemetry
      - DISABLE_TELEMETRY=${DISABLE_TELEMETRY:-}
      - LOG_LEVEL=${LOG_LEVEL:-info}  # Set to debug to get more fine-grained logs
      - LOG_ALL_MODEL_INTERACTIONS=${LOG_ALL_MODEL_INTERACTIONS:-}  # LiteLLM Verbose Logging
      # Log all of Danswer prompts and interactions with the LLM
      - LOG_DANSWER_MODEL_INTERACTIONS=${LOG_DANSWER_MODEL_INTERACTIONS:-}
      # If set to `true` will enable additional logs about Vespa query performance
      # (time spent on finding the right docs + time spent fetching summaries from disk)
      - LOG_VESPA_TIMING_INFORMATION=${LOG_VESPA_TIMING_INFORMATION:-}
      - LOG_ENDPOINT_LATENCY=${LOG_ENDPOINT_LATENCY:-}

      # Enterprise Edition only
      - ENABLE_PAID_ENTERPRISE_EDITION_FEATURES=${ENABLE_PAID_ENTERPRISE_EDITION_FEATURES:-false}
      - API_KEY_HASH_ROUNDS=${API_KEY_HASH_ROUNDS:-}
      # Seeding configuration
      - ENV_SEED_CONFIGURATION=${ENV_SEED_CONFIGURATION:-}
    extra_hosts:
      - "host.docker.internal:host-gateway"
    logging:
      driver: json-file
      options:
        max-size: "50m"
        max-file: "6"

  background:
    image: danswer/danswer-backend:latest
    build:
      context: ../../backend
      dockerfile: Dockerfile
      args:
        #- PIP_TRUSTED_HOST=${PIP_TRUSTED_HOST:-mirrors.cloud.tencent.com}
        #- PIP_INDEX_URL=${PIP_INDEX_URL:-https://mirrors.cloud.tencent.com/pypi/simple}
        - HF_ENDPOINT=${HF_ENDPOINT:-https://hf-mirror.com}
        - DEBIAN_MIRROR=${DEBIAN_MIRROR:-http://mirrors.cloud.tencent.com}
    command: /usr/bin/supervisord -c /etc/supervisor/conf.d/supervisord.conf
    depends_on:
      - relational_db
      - index
      - inference_model_server
      - indexing_model_server
    restart: always
    environment:
      - ENCRYPTION_KEY_SECRET=${ENCRYPTION_KEY_SECRET:-}
      # Gen AI Settings (Needed by DanswerBot)
      - GEN_AI_MODEL_PROVIDER=${GEN_AI_MODEL_PROVIDER:-}
      - GEN_AI_MODEL_VERSION=${GEN_AI_MODEL_VERSION:-}
      - FAST_GEN_AI_MODEL_VERSION=${FAST_GEN_AI_MODEL_VERSION:-}
      - GEN_AI_API_KEY=${GEN_AI_API_KEY:-}
      - GEN_AI_API_ENDPOINT=${GEN_AI_API_ENDPOINT:-}
      - GEN_AI_API_VERSION=${GEN_AI_API_VERSION:-}
      - GEN_AI_LLM_PROVIDER_TYPE=${GEN_AI_LLM_PROVIDER_TYPE:-}
      - GEN_AI_MAX_TOKENS=${GEN_AI_MAX_TOKENS:-}
      - QA_TIMEOUT=${QA_TIMEOUT:-}
      - MAX_CHUNKS_FED_TO_CHAT=${MAX_CHUNKS_FED_TO_CHAT:-}
      - DISABLE_LLM_CHUNK_FILTER=${DISABLE_LLM_CHUNK_FILTER:-}
      - DISABLE_LLM_CHOOSE_SEARCH=${DISABLE_LLM_CHOOSE_SEARCH:-}
      - DISABLE_LLM_QUERY_REPHRASE=${DISABLE_LLM_QUERY_REPHRASE:-}
      - DISABLE_GENERATIVE_AI=${DISABLE_GENERATIVE_AI:-}
      - GENERATIVE_MODEL_ACCESS_CHECK_FREQ=${GENERATIVE_MODEL_ACCESS_CHECK_FREQ:-}
      - DISABLE_LITELLM_STREAMING=${DISABLE_LITELLM_STREAMING:-}
      - LITELLM_EXTRA_HEADERS=${LITELLM_EXTRA_HEADERS:-}
      - BING_API_KEY=${BING_API_KEY:-}
      # Query Options
      - DOC_TIME_DECAY=${DOC_TIME_DECAY:-} # Recency Bias for search results, decay at 1 / (1 + DOC_TIME_DECAY * x years)
      - HYBRID_ALPHA=${HYBRID_ALPHA:-} # Hybrid Search Alpha (0 for entirely keyword, 1 for entirely vector)
      - EDIT_KEYWORD_QUERY=${EDIT_KEYWORD_QUERY:-}
      - MULTILINGUAL_QUERY_EXPANSION=${MULTILINGUAL_QUERY_EXPANSION:-}
      - LANGUAGE_HINT=${LANGUAGE_HINT:-}
      - LANGUAGE_CHAT_NAMING_HINT=${LANGUAGE_CHAT_NAMING_HINT:-}
      - QA_PROMPT_OVERRIDE=${QA_PROMPT_OVERRIDE:-}
      # Other Services
      - POSTGRES_HOST=relational_db
      - POSTGRES_USER=${POSTGRES_USER:-}
      - POSTGRES_PASSWORD=${POSTGRES_PASSWORD:-}
      - POSTGRES_DB=${POSTGRES_DB:-}
      - VESPA_HOST=index
      - WEB_DOMAIN=${WEB_DOMAIN:-} # For frontend redirect auth purpose for OAuth2 connectors
      # Don't change the NLP model configs unless you know what you're doing
      - DOCUMENT_ENCODER_MODEL=${DOCUMENT_ENCODER_MODEL:-}
      - DOC_EMBEDDING_DIM=${DOC_EMBEDDING_DIM:-}
      - NORMALIZE_EMBEDDINGS=${NORMALIZE_EMBEDDINGS:-}
      - ASYM_QUERY_PREFIX=${ASYM_QUERY_PREFIX:-} # Needed by DanswerBot
      - ASYM_PASSAGE_PREFIX=${ASYM_PASSAGE_PREFIX:-}
      - MODEL_SERVER_HOST=${MODEL_SERVER_HOST:-inference_model_server}
      - MODEL_SERVER_PORT=${MODEL_SERVER_PORT:-}
      - INDEXING_MODEL_SERVER_HOST=${INDEXING_MODEL_SERVER_HOST:-indexing_model_server}
      # Indexing Configs
      - NUM_INDEXING_WORKERS=${NUM_INDEXING_WORKERS:-}
      - ENABLED_CONNECTOR_TYPES=${ENABLED_CONNECTOR_TYPES:-}
      - DISABLE_INDEX_UPDATE_ON_SWAP=${DISABLE_INDEX_UPDATE_ON_SWAP:-}
      - DASK_JOB_CLIENT_ENABLED=${DASK_JOB_CLIENT_ENABLED:-}
      - CONTINUE_ON_CONNECTOR_FAILURE=${CONTINUE_ON_CONNECTOR_FAILURE:-}
      - EXPERIMENTAL_CHECKPOINTING_ENABLED=${EXPERIMENTAL_CHECKPOINTING_ENABLED:-}
      - CONFLUENCE_CONNECTOR_LABELS_TO_SKIP=${CONFLUENCE_CONNECTOR_LABELS_TO_SKIP:-}
      - JIRA_CONNECTOR_LABELS_TO_SKIP=${JIRA_CONNECTOR_LABELS_TO_SKIP:-}
      - WEB_CONNECTOR_VALIDATE_URLS=${WEB_CONNECTOR_VALIDATE_URLS:-}
      - JIRA_API_VERSION=${JIRA_API_VERSION:-}
      - GONG_CONNECTOR_START_TIME=${GONG_CONNECTOR_START_TIME:-}
      - NOTION_CONNECTOR_ENABLE_RECURSIVE_PAGE_LOOKUP=${NOTION_CONNECTOR_ENABLE_RECURSIVE_PAGE_LOOKUP:-}
      - GITHUB_CONNECTOR_BASE_URL=${GITHUB_CONNECTOR_BASE_URL:-}
      # Danswer SlackBot Configs
      - DANSWER_BOT_SLACK_APP_TOKEN=${DANSWER_BOT_SLACK_APP_TOKEN:-}
      - DANSWER_BOT_SLACK_BOT_TOKEN=${DANSWER_BOT_SLACK_BOT_TOKEN:-}
      - DANSWER_BOT_DISABLE_DOCS_ONLY_ANSWER=${DANSWER_BOT_DISABLE_DOCS_ONLY_ANSWER:-}
      - DANSWER_BOT_FEEDBACK_VISIBILITY=${DANSWER_BOT_FEEDBACK_VISIBILITY:-}
      - DANSWER_BOT_DISPLAY_ERROR_MSGS=${DANSWER_BOT_DISPLAY_ERROR_MSGS:-}
      - DANSWER_BOT_RESPOND_EVERY_CHANNEL=${DANSWER_BOT_RESPOND_EVERY_CHANNEL:-}
      - DANSWER_BOT_DISABLE_COT=${DANSWER_BOT_DISABLE_COT:-} # Currently unused
      - NOTIFY_SLACKBOT_NO_ANSWER=${NOTIFY_SLACKBOT_NO_ANSWER:-}
      - DANSWER_BOT_MAX_QPM=${DANSWER_BOT_MAX_QPM:-}
      - DANSWER_BOT_MAX_WAIT_TIME=${DANSWER_BOT_MAX_WAIT_TIME:-}
      # Logging
      # Leave this on pretty please? Nothing sensitive is collected!
      # https://docs.danswer.dev/more/telemetry
      - DISABLE_TELEMETRY=${DISABLE_TELEMETRY:-}
      - LOG_LEVEL=${LOG_LEVEL:-info}  # Set to debug to get more fine-grained logs
      - LOG_ALL_MODEL_INTERACTIONS=${LOG_ALL_MODEL_INTERACTIONS:-}  # LiteLLM Verbose Logging
      # Log all of Danswer prompts and interactions with the LLM
      - LOG_DANSWER_MODEL_INTERACTIONS=${LOG_DANSWER_MODEL_INTERACTIONS:-}
      - LOG_VESPA_TIMING_INFORMATION=${LOG_VESPA_TIMING_INFORMATION:-}

      # Enterprise Edition stuff
      - ENABLE_PAID_ENTERPRISE_EDITION_FEATURES=${ENABLE_PAID_ENTERPRISE_EDITION_FEATURES:-false}
    extra_hosts:
      - "host.docker.internal:host-gateway"
    logging:
      driver: json-file
      options:
        max-size: "50m"
        max-file: "6"

  web_server:
    image: danswer/danswer-web-server:latest
    build:
      context: ../../web
      dockerfile: Dockerfile
      args:
        - NEXT_PUBLIC_DISABLE_STREAMING=${NEXT_PUBLIC_DISABLE_STREAMING:-false}
        - NEXT_PUBLIC_NEW_CHAT_DIRECTS_TO_SAME_PERSONA=${NEXT_PUBLIC_NEW_CHAT_DIRECTS_TO_SAME_PERSONA:-false}
        - NEXT_PUBLIC_POSITIVE_PREDEFINED_FEEDBACK_OPTIONS=${NEXT_PUBLIC_POSITIVE_PREDEFINED_FEEDBACK_OPTIONS:-}
        - NEXT_PUBLIC_NEGATIVE_PREDEFINED_FEEDBACK_OPTIONS=${NEXT_PUBLIC_NEGATIVE_PREDEFINED_FEEDBACK_OPTIONS:-}
        - NEXT_PUBLIC_DISABLE_LOGOUT=${NEXT_PUBLIC_DISABLE_LOGOUT:-}
<<<<<<< HEAD
        - NPM_REGISTRY=https://registry.npmmirror.com
=======
        - NEXT_PUBLIC_DEFAULT_SIDEBAR_OPEN=${NEXT_PUBLIC_DEFAULT_SIDEBAR_OPEN:-}

>>>>>>> d8395953
        # Enterprise Edition only
        - NEXT_PUBLIC_THEME=${NEXT_PUBLIC_THEME:-}
        # DO NOT TURN ON unless you have EXPLICIT PERMISSION from Danswer.
        - NEXT_PUBLIC_DO_NOT_USE_TOGGLE_OFF_DANSWER_POWERED=${NEXT_PUBLIC_DO_NOT_USE_TOGGLE_OFF_DANSWER_POWERED:-false}
    depends_on:
      - api_server
    restart: always
    environment:
      - INTERNAL_URL=http://api_server:8080
      - WEB_DOMAIN=${WEB_DOMAIN:-}
      - THEME_IS_DARK=${THEME_IS_DARK:-}
      - DISABLE_AGENTIC_SEARCH=${DISABLE_AGENTIC_SEARCH:-}

      # Enterprise Edition only
      - ENABLE_PAID_ENTERPRISE_EDITION_FEATURES=${ENABLE_PAID_ENTERPRISE_EDITION_FEATURES:-false}

  inference_model_server:
    image: danswer/danswer-model-server:latest
    build:
      context: ../../backend
      dockerfile: Dockerfile.model_server
      args:
        - PIP_TRUSTED_HOST=${PIP_TRUSTED_HOST:-mirrors.cloud.tencent.com}
        - PIP_INDEX_URL=${PIP_INDEX_URL:-https://mirrors.cloud.tencent.com/pypi/simple}
        - HF_ENDPOINT=${HF_ENDPOINT:-https://hf-mirror.com}
        - DEBIAN_MIRROR=${DEBIAN_MIRROR:-http://mirrors.cloud.tencent.com}
    command: >
      /bin/sh -c "if [ \"${DISABLE_MODEL_SERVER:-false}\" = \"True\" ]; then
        echo 'Skipping service...';
        exit 0;
      else
        exec uvicorn model_server.main:app --host 0.0.0.0 --port 9000;
      fi"
    restart: on-failure
    environment:
      - MIN_THREADS_ML_MODELS=${MIN_THREADS_ML_MODELS:-}
      # Set to debug to get more fine-grained logs
      - LOG_LEVEL=${LOG_LEVEL:-info}
    volumes:
      # Not necessary, this is just to reduce download time during startup
      - model_cache_huggingface:/root/.cache/huggingface/
    logging:
      driver: json-file
      options:
        max-size: "50m"
        max-file: "6"

  indexing_model_server:
    image: danswer/danswer-model-server:latest
    build:
      context: ../../backend
      dockerfile: Dockerfile.model_server
      args:
        - PIP_TRUSTED_HOST=${PIP_TRUSTED_HOST:-mirrors.cloud.tencent.com}
        - PIP_INDEX_URL=${PIP_INDEX_URL:-https://mirrors.cloud.tencent.com/pypi/simple}
        - HF_ENDPOINT=${HF_ENDPOINT:-https://hf-mirror.com}
        - DEBIAN_MIRROR=${DEBIAN_MIRROR:-http://mirrors.cloud.tencent.com}
    command: >
      /bin/sh -c "if [ \"${DISABLE_MODEL_SERVER:-false}\" = \"True\" ]; then
        echo 'Skipping service...';
        exit 0;
      else
        exec uvicorn model_server.main:app --host 0.0.0.0 --port 9000;
      fi"
    restart: on-failure
    environment:
      - MIN_THREADS_ML_MODELS=${MIN_THREADS_ML_MODELS:-}
      - INDEXING_ONLY=True
      # Set to debug to get more fine-grained logs
      - LOG_LEVEL=${LOG_LEVEL:-info}
    volumes:
      # Not necessary, this is just to reduce download time during startup
      - indexing_huggingface_model_cache:/root/.cache/huggingface/
    logging:
      driver: json-file
      options:
        max-size: "50m"
        max-file: "6"

  relational_db:
    image: postgres:15.2-alpine
    restart: always
    environment:
      - POSTGRES_USER=${POSTGRES_USER:-postgres}
      - POSTGRES_PASSWORD=${POSTGRES_PASSWORD:-password}
    ports:
      - "5432:5432"
    volumes:
      - db_volume:/var/lib/postgresql/data

  # This container name cannot have an underscore in it due to Vespa expectations of the URL
  index:
    image: vespaengine/vespa:8.277.17
    restart: always
    ports:
      - "19071:19071"
      - "8081:8081"
    volumes:
      - vespa_volume:/opt/vespa/var
    logging:
      driver: json-file
      options:
        max-size: "50m"
        max-file: "6"

  nginx:
    image: nginx:1.23.4-alpine
    restart: always
    # nginx will immediately crash with `nginx: [emerg] host not found in upstream`
    # if api_server / web_server are not up 
    depends_on:
      - api_server
      - web_server
    environment:
      - DOMAIN=localhost
    ports:
      - "80:80"
      - "3000:80" # allow for localhost:3000 usage, since that is the norm
    volumes:
      - ../data/nginx:/etc/nginx/conf.d
    logging:
      driver: json-file
      options:
        max-size: "50m"
        max-file: "6"
    # The specified script waits for the api_server to start up. 
    # Without this we've seen issues where nginx shows no error logs but 
    # does not recieve any traffic
    # NOTE: we have to use dos2unix to remove Carriage Return chars from the file
    # in order to make this work on both Unix-like systems and windows
    command: > 
      /bin/sh -c "dos2unix /etc/nginx/conf.d/run-nginx.sh 
      && /etc/nginx/conf.d/run-nginx.sh app.conf.template.dev"
        
volumes:
  db_volume:
  vespa_volume: # Created by the container itself

  model_cache_huggingface:
  indexing_huggingface_model_cache:<|MERGE_RESOLUTION|>--- conflicted
+++ resolved
@@ -228,12 +228,8 @@
         - NEXT_PUBLIC_POSITIVE_PREDEFINED_FEEDBACK_OPTIONS=${NEXT_PUBLIC_POSITIVE_PREDEFINED_FEEDBACK_OPTIONS:-}
         - NEXT_PUBLIC_NEGATIVE_PREDEFINED_FEEDBACK_OPTIONS=${NEXT_PUBLIC_NEGATIVE_PREDEFINED_FEEDBACK_OPTIONS:-}
         - NEXT_PUBLIC_DISABLE_LOGOUT=${NEXT_PUBLIC_DISABLE_LOGOUT:-}
-<<<<<<< HEAD
+        - NEXT_PUBLIC_DEFAULT_SIDEBAR_OPEN=${NEXT_PUBLIC_DEFAULT_SIDEBAR_OPEN:-}
         - NPM_REGISTRY=https://registry.npmmirror.com
-=======
-        - NEXT_PUBLIC_DEFAULT_SIDEBAR_OPEN=${NEXT_PUBLIC_DEFAULT_SIDEBAR_OPEN:-}
-
->>>>>>> d8395953
         # Enterprise Edition only
         - NEXT_PUBLIC_THEME=${NEXT_PUBLIC_THEME:-}
         # DO NOT TURN ON unless you have EXPLICIT PERMISSION from Danswer.
