--- conflicted
+++ resolved
@@ -6,13 +6,8 @@
 const inter = Inter({ subsets: ["latin"] });
 
 export const metadata: Metadata = {
-<<<<<<< HEAD
-  title: "Example Nanswer Widget",
-  description: "Example Nanswer Widget",
-=======
   title: "Example Onyx Widget",
   description: "Example Onyx Widget",
->>>>>>> b56877cc
 };
 
 export default function RootLayout({
