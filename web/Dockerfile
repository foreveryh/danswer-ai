FROM node:20-alpine AS base

LABEL com.danswer.maintainer="founders@danswer.ai"
LABEL com.danswer.description="This image is the web/frontend container of Danswer which \
contains code for both the Community and Enterprise editions of Danswer. If you do not \
have a contract or agreement with DanswerAI, you are not permitted to use the Enterprise \
Edition features outside of personal development or testing purposes. Please reach out to \
founders@danswer.ai for more information. Please visit https://github.com/danswer-ai/danswer"

# Default DANSWER_VERSION, typically overriden during builds by GitHub Actions.
ARG DANSWER_VERSION=0.3-dev
ENV DANSWER_VERSION=${DANSWER_VERSION}
RUN echo "DANSWER_VERSION: ${DANSWER_VERSION}"

<<<<<<< HEAD
ARG NPM_REGISTRY=https://registry.npmmirror.com

# Step 1. Install dependencies only when needed
FROM base AS deps
=======
# Step 1. Install dependencies + rebuild the source code only when needed
FROM base AS builder
>>>>>>> 8be42a5f
# Check https://github.com/nodejs/docker-node/tree/b4117f9333da4138b03a546ec926ef50a31506c3#nodealpine to understand why libc6-compat might be needed.
RUN apk add --no-cache libc6-compat build-base vips-dev python3
WORKDIR /app

<<<<<<< HEAD
# Install dependencies based on the preferred package manager
COPY package.json yarn.lock* package-lock.json* pnpm-lock.yaml* ./
RUN \
  if [ -f yarn.lock ]; then \
    yarn config set registry ${NPM_REGISTRY} && yarn --frozen-lockfile; \
  elif [ -f package-lock.json ]; then \ 
    npm config set registry ${NPM_REGISTRY} && npm ci; \
  elif [ -f pnpm-lock.yaml ]; then \
    yarn global add pnpm && pnpm config set registry ${NPM_REGISTRY} &&pnpm i --frozen-lockfile; \
  else echo "Lockfile not found." && exit 1; \
  fi

# Step 2. Rebuild the source code only when needed
FROM base AS builder
WORKDIR /app
COPY --from=deps /app/node_modules ./node_modules
=======
# pull in source code / package.json / package-lock.json
>>>>>>> 8be42a5f
COPY . .

# Install dependencies
RUN npm ci

# needed to get the `standalone` dir we expect later
ENV NEXT_PRIVATE_STANDALONE true

# Disable automatic telemetry collection
ENV NEXT_TELEMETRY_DISABLED 1

# Environment variables must be present at build time
# https://github.com/vercel/next.js/discussions/14030
# NOTE: if you add something here, make sure to add it to the runner as well
ARG NEXT_PUBLIC_DISABLE_STREAMING
ENV NEXT_PUBLIC_DISABLE_STREAMING=${NEXT_PUBLIC_DISABLE_STREAMING}

ARG NEXT_PUBLIC_NEW_CHAT_DIRECTS_TO_SAME_PERSONA
ENV NEXT_PUBLIC_NEW_CHAT_DIRECTS_TO_SAME_PERSONA=${NEXT_PUBLIC_NEW_CHAT_DIRECTS_TO_SAME_PERSONA}

# allow user to specify custom feedback options
ARG NEXT_PUBLIC_POSITIVE_PREDEFINED_FEEDBACK_OPTIONS
ENV NEXT_PUBLIC_POSITIVE_PREDEFINED_FEEDBACK_OPTIONS=${NEXT_PUBLIC_POSITIVE_PREDEFINED_FEEDBACK_OPTIONS}

ARG NEXT_PUBLIC_NEGATIVE_PREDEFINED_FEEDBACK_OPTIONS
ENV NEXT_PUBLIC_NEGATIVE_PREDEFINED_FEEDBACK_OPTIONS=${NEXT_PUBLIC_NEGATIVE_PREDEFINED_FEEDBACK_OPTIONS}

ARG NEXT_PUBLIC_THEME
ENV NEXT_PUBLIC_THEME=${NEXT_PUBLIC_THEME}

ARG NEXT_PUBLIC_DO_NOT_USE_TOGGLE_OFF_DANSWER_POWERED
ENV NEXT_PUBLIC_DO_NOT_USE_TOGGLE_OFF_DANSWER_POWERED=${NEXT_PUBLIC_DO_NOT_USE_TOGGLE_OFF_DANSWER_POWERED}

ARG NEXT_PUBLIC_DISABLE_LOGOUT
ENV NEXT_PUBLIC_DISABLE_LOGOUT=${NEXT_PUBLIC_DISABLE_LOGOUT}

RUN npx next build

# Step 2. Production image, copy all the files and run next
FROM base AS runner
WORKDIR /app

# Remove global node modules, since they are not needed by the actual app
# (all dependencies are copied over into the `/app` dir itself). These
# global modules may be outdated and trigger security scans.
RUN rm -rf /usr/local/lib/node_modules

# Not needed, set by compose 
# ENV NODE_ENV production  

# Disable automatic telemetry collection
ENV NEXT_TELEMETRY_DISABLED 1

# Don't run production as root
RUN addgroup --system --gid 1001 nodejs
RUN adduser --system --uid 1001 nextjs
USER nextjs

# Add back in if we add anything to `public`
COPY --from=builder /app/public ./public

# Automatically leverage output traces to reduce image size
# https://nextjs.org/docs/advanced-features/output-file-tracing
COPY --from=builder --chown=nextjs:nodejs /app/.next/standalone ./
COPY --from=builder --chown=nextjs:nodejs /app/.next/static ./.next/static

# Environment variables must be redefined at run time
# NOTE: if you add something here, make sure to add it to the builder as well
ARG NEXT_PUBLIC_DISABLE_STREAMING
ENV NEXT_PUBLIC_DISABLE_STREAMING=${NEXT_PUBLIC_DISABLE_STREAMING}

ARG NEXT_PUBLIC_NEW_CHAT_DIRECTS_TO_SAME_PERSONA
ENV NEXT_PUBLIC_NEW_CHAT_DIRECTS_TO_SAME_PERSONA=${NEXT_PUBLIC_NEW_CHAT_DIRECTS_TO_SAME_PERSONA}

# allow user to specify custom feedback options
ARG NEXT_PUBLIC_POSITIVE_PREDEFINED_FEEDBACK_OPTIONS
ENV NEXT_PUBLIC_POSITIVE_PREDEFINED_FEEDBACK_OPTIONS=${NEXT_PUBLIC_POSITIVE_PREDEFINED_FEEDBACK_OPTIONS}

ARG NEXT_PUBLIC_NEGATIVE_PREDEFINED_FEEDBACK_OPTIONS
ENV NEXT_PUBLIC_NEGATIVE_PREDEFINED_FEEDBACK_OPTIONS=${NEXT_PUBLIC_NEGATIVE_PREDEFINED_FEEDBACK_OPTIONS}

ARG NEXT_PUBLIC_THEME
ENV NEXT_PUBLIC_THEME=${NEXT_PUBLIC_THEME}

ARG NEXT_PUBLIC_DO_NOT_USE_TOGGLE_OFF_DANSWER_POWERED
ENV NEXT_PUBLIC_DO_NOT_USE_TOGGLE_OFF_DANSWER_POWERED=${NEXT_PUBLIC_DO_NOT_USE_TOGGLE_OFF_DANSWER_POWERED}

ARG NEXT_PUBLIC_DISABLE_LOGOUT
ENV NEXT_PUBLIC_DISABLE_LOGOUT=${NEXT_PUBLIC_DISABLE_LOGOUT}

# Note: Don't expose ports here, Compose will handle that for us if necessary. 
# If you want to run this without compose, specify the ports to 
# expose via cli

CMD ["node", "server.js"]
<|MERGE_RESOLUTION|>--- conflicted
+++ resolved
@@ -12,39 +12,15 @@
 ENV DANSWER_VERSION=${DANSWER_VERSION}
 RUN echo "DANSWER_VERSION: ${DANSWER_VERSION}"
 
-<<<<<<< HEAD
 ARG NPM_REGISTRY=https://registry.npmmirror.com
 
-# Step 1. Install dependencies only when needed
-FROM base AS deps
-=======
 # Step 1. Install dependencies + rebuild the source code only when needed
 FROM base AS builder
->>>>>>> 8be42a5f
 # Check https://github.com/nodejs/docker-node/tree/b4117f9333da4138b03a546ec926ef50a31506c3#nodealpine to understand why libc6-compat might be needed.
 RUN apk add --no-cache libc6-compat build-base vips-dev python3
 WORKDIR /app
 
-<<<<<<< HEAD
-# Install dependencies based on the preferred package manager
-COPY package.json yarn.lock* package-lock.json* pnpm-lock.yaml* ./
-RUN \
-  if [ -f yarn.lock ]; then \
-    yarn config set registry ${NPM_REGISTRY} && yarn --frozen-lockfile; \
-  elif [ -f package-lock.json ]; then \ 
-    npm config set registry ${NPM_REGISTRY} && npm ci; \
-  elif [ -f pnpm-lock.yaml ]; then \
-    yarn global add pnpm && pnpm config set registry ${NPM_REGISTRY} &&pnpm i --frozen-lockfile; \
-  else echo "Lockfile not found." && exit 1; \
-  fi
-
-# Step 2. Rebuild the source code only when needed
-FROM base AS builder
-WORKDIR /app
-COPY --from=deps /app/node_modules ./node_modules
-=======
 # pull in source code / package.json / package-lock.json
->>>>>>> 8be42a5f
 COPY . .
 
 # Install dependencies
