"use client";

import { ThreeDotsLoader } from "@/components/Loading";
import { AdminPageTitle } from "@/components/admin/Title";
import { KeyIcon } from "@/components/icons/icons";
import { errorHandlingFetcher } from "@/lib/fetcher";
import { ErrorCallout } from "@/components/ErrorCallout";
import useSWR, { mutate } from "swr";
import { Button } from "@/components/ui/button";
import { Separator } from "@/components/ui/separator";
import {
  TableBody,
  TableCell,
  TableHead,
  TableHeader,
  TableRow,
  Table,
} from "@/components/ui/table";

import Text from "@/components/ui/text";
import Title from "@/components/ui/title";
import { usePopup } from "@/components/admin/connectors/Popup";
import { useState } from "react";
import { DeleteButton } from "@/components/DeleteButton";
import { FiCopy, FiEdit2, FiRefreshCw, FiX } from "react-icons/fi";
import { Modal } from "@/components/Modal";
import { Spinner } from "@/components/Spinner";
import { deleteApiKey, regenerateApiKey } from "./lib";
import { OnyxApiKeyForm } from "./OnyxApiKeyForm";
import { APIKey } from "./types";
import CreateButton from "@/components/ui/createButton";

<<<<<<< HEAD
const API_KEY_TEXT = `
API Keys allow you to access Nanswer APIs programmatically. Click the button below to generate a new API Key.
`;
=======
const API_KEY_TEXT = `API Keys allow you to access Onyx APIs programmatically. Click the button below to generate a new API Key.`;
>>>>>>> b56877cc

function NewApiKeyModal({
  apiKey,
  onClose,
}: {
  apiKey: string;
  onClose: () => void;
}) {
  const [copyClicked, setCopyClicked] = useState(false);

  return (
    <Modal onOutsideClick={onClose}>
      <div className="px-8 py-8">
        <div className="flex w-full border-b border-border mb-4 pb-4">
          <Title>New API Key</Title>
        </div>
        <div className="h-32">
          <Text className="mb-4">
            Make sure you copy your new API key. You won’t be able to see this
            key again.
          </Text>

          <div className="flex mt-2">
            <b className="my-auto break-all">{apiKey}</b>
            <div
              className="ml-2 my-auto p-2 hover:bg-accent-background-hovered rounded cursor-pointer"
              onClick={() => {
                setCopyClicked(true);
                navigator.clipboard.writeText(apiKey);
                setTimeout(() => {
                  setCopyClicked(false);
                }, 10000);
              }}
            >
              <FiCopy size="16" className="my-auto" />
            </div>
          </div>
          {copyClicked && (
            <Text className="text-success text-xs font-medium mt-1">
              API Key copied!
            </Text>
          )}
        </div>
      </div>
    </Modal>
  );
}

function Main() {
  const { popup, setPopup } = usePopup();

  const {
    data: apiKeys,
    isLoading,
    error,
  } = useSWR<APIKey[]>("/api/admin/api-key", errorHandlingFetcher);

  const [fullApiKey, setFullApiKey] = useState<string | null>(null);
  const [keyIsGenerating, setKeyIsGenerating] = useState(false);
  const [showCreateUpdateForm, setShowCreateUpdateForm] = useState(false);
  const [selectedApiKey, setSelectedApiKey] = useState<APIKey | undefined>();

  const handleEdit = (apiKey: APIKey) => {
    setSelectedApiKey(apiKey);
    setShowCreateUpdateForm(true);
  };

  if (isLoading) {
    return <ThreeDotsLoader />;
  }

  if (!apiKeys || error) {
    return (
      <ErrorCallout
        errorTitle="Failed to fetch API Keys"
        errorMsg={error?.info?.detail || error.toString()}
      />
    );
  }

  const newApiKeyButton = (
    <CreateButton
      onClick={() => setShowCreateUpdateForm(true)}
      text="Create API Key"
    />
  );

  if (apiKeys.length === 0) {
    return (
      <div>
        {popup}
        <Text>{API_KEY_TEXT}</Text>
        {newApiKeyButton}

        {showCreateUpdateForm && (
          <OnyxApiKeyForm
            onCreateApiKey={(apiKey) => {
              setFullApiKey(apiKey.api_key);
            }}
            onClose={() => {
              setShowCreateUpdateForm(false);
              setSelectedApiKey(undefined);
              mutate("/api/admin/api-key");
            }}
            setPopup={setPopup}
            apiKey={selectedApiKey}
          />
        )}
      </div>
    );
  }

  return (
    <div>
      {popup}

      {fullApiKey && (
        <NewApiKeyModal
          apiKey={fullApiKey}
          onClose={() => setFullApiKey(null)}
        />
      )}

      {keyIsGenerating && <Spinner />}

      <Text>{API_KEY_TEXT}</Text>
      {newApiKeyButton}

      <Separator />

      <Title className="mt-6">Existing API Keys</Title>
      <Table className="overflow-visible">
        <TableHeader>
          <TableRow>
            <TableHead>Name</TableHead>
            <TableHead>API Key</TableHead>
            <TableHead>Role</TableHead>
            <TableHead>Regenerate</TableHead>
            <TableHead>Delete</TableHead>
          </TableRow>
        </TableHeader>
        <TableBody>
          {apiKeys.map((apiKey) => (
            <TableRow key={apiKey.api_key_id}>
              <TableCell>
                <div
                  className={`
                  my-auto 
                  flex 
                  mb-1 
                  w-fit 
                  hover:bg-accent-background-hovered cursor-pointer
                  p-2 
                  rounded-lg
                  border-border
                  text-sm`}
                  onClick={() => handleEdit(apiKey)}
                >
                  <FiEdit2 className="my-auto mr-2" />
                  {apiKey.api_key_name || <i>null</i>}
                </div>
              </TableCell>
              <TableCell className="max-w-64">
                {apiKey.api_key_display}
              </TableCell>
              <TableCell className="max-w-64">
                {apiKey.api_key_role.toUpperCase()}
              </TableCell>
              <TableCell>
                <div
                  className={`
                  my-auto 
                  flex 
                  mb-1 
                  w-fit 
                  hover:bg-accent-background-hovered cursor-pointer
                  p-2 
                  rounded-lg
                  border-border
                  text-sm`}
                  onClick={async () => {
                    setKeyIsGenerating(true);
                    const response = await regenerateApiKey(apiKey);
                    setKeyIsGenerating(false);
                    if (!response.ok) {
                      const errorMsg = await response.text();
                      setPopup({
                        type: "error",
                        message: `Failed to regenerate API Key: ${errorMsg}`,
                      });
                      return;
                    }
                    const newKey = (await response.json()) as APIKey;
                    setFullApiKey(newKey.api_key);
                    mutate("/api/admin/api-key");
                  }}
                >
                  <FiRefreshCw className="mr-1 my-auto" />
                  Refresh
                </div>
              </TableCell>
              <TableCell>
                <DeleteButton
                  onClick={async () => {
                    const response = await deleteApiKey(apiKey.api_key_id);
                    if (!response.ok) {
                      const errorMsg = await response.text();
                      setPopup({
                        type: "error",
                        message: `Failed to delete API Key: ${errorMsg}`,
                      });
                      return;
                    }
                    mutate("/api/admin/api-key");
                  }}
                />
              </TableCell>
            </TableRow>
          ))}
        </TableBody>
      </Table>

      {showCreateUpdateForm && (
        <OnyxApiKeyForm
          onCreateApiKey={(apiKey) => {
            setFullApiKey(apiKey.api_key);
          }}
          onClose={() => {
            setShowCreateUpdateForm(false);
            setSelectedApiKey(undefined);
            mutate("/api/admin/api-key");
          }}
          setPopup={setPopup}
          apiKey={selectedApiKey}
        />
      )}
    </div>
  );
}

export default function Page() {
  return (
    <div className="mx-auto container">
      <AdminPageTitle title="API Keys" icon={<KeyIcon size={32} />} />

      <Main />
    </div>
  );
}<|MERGE_RESOLUTION|>--- conflicted
+++ resolved
@@ -30,13 +30,7 @@
 import { APIKey } from "./types";
 import CreateButton from "@/components/ui/createButton";
 
-<<<<<<< HEAD
-const API_KEY_TEXT = `
-API Keys allow you to access Nanswer APIs programmatically. Click the button below to generate a new API Key.
-`;
-=======
 const API_KEY_TEXT = `API Keys allow you to access Onyx APIs programmatically. Click the button below to generate a new API Key.`;
->>>>>>> b56877cc
 
 function NewApiKeyModal({
   apiKey,
