--- conflicted
+++ resolved
@@ -908,49 +908,6 @@
                                             );
                                           })}
                                         </div>
-<<<<<<< HEAD
-                                      )}
-                                    />
-                                  ) : (
-                                    <Italic className="text-sm">
-                                      No Document Sets available.{" "}
-                                      {user?.role !== "admin" && (
-                                        <>
-                                          If this functionality would be useful,
-                                          reach out to the administrators of
-                                          Nanswer for assistance.
-                                        </>
-                                      )}
-                                    </Italic>
-                                  )}
-
-                                  <div className="mt-6">
-                                    <TextFormField
-                                      small={true}
-                                      name="num_chunks"
-                                      label="Number of Chunks"
-                                      tooltip="How many chunks to feed the LLM"
-                                      placeholder="Defaults to 10 chunks."
-                                      onChange={(e) => {
-                                        const value = e.target.value;
-                                        if (
-                                          value === "" ||
-                                          /^[0-9]+$/.test(value)
-                                        ) {
-                                          setFieldValue("num_chunks", value);
-                                        }
-                                      }}
-                                    />
-
-                                    <BooleanFormField
-                                      small
-                                      noPadding
-                                      alignTop
-                                      name="llm_relevance_filter"
-                                      label="Apply LLM Relevance Filter"
-                                      subtext={
-                                        "If enabled, the LLM will filter out chunks that are not relevant to the user query."
-=======
                                       </div>
                                     )}
                                   />
@@ -981,7 +938,6 @@
                                         /^[0-9]+$/.test(value)
                                       ) {
                                         setFieldValue("num_chunks", value);
->>>>>>> 1734a4a1
                                       }
                                     }}
                                   />
