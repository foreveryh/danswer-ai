--- conflicted
+++ resolved
@@ -268,11 +268,7 @@
           <Title className="mt-8 mb-4">Chat Settings</Title>
           <IntegerInput
             label="Chat Retention"
-<<<<<<< HEAD
-            sublabel="Enter the maximum number of days you would like Nanswer to retain chat messages. Leaving this field empty will cause Nanswer to never delete chat messages."
-=======
             sublabel="Enter the maximum number of days you would like Onyx to retain chat messages. Leaving this field empty will cause Onyx to never delete chat messages."
->>>>>>> b56877cc
             value={chatRetention === "" ? null : Number(chatRetention)}
             onChange={(e) => {
               const numValue = parseInt(e.target.value, 10);
