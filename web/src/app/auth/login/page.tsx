import { HealthCheckBanner } from "@/components/health/healthcheck";
import { User } from "@/lib/types";
import {
  getCurrentUserSS,
  getAuthUrlSS,
  getAuthTypeMetadataSS,
  AuthTypeMetadata,
} from "@/lib/userSS";
import { redirect } from "next/navigation";
import { SignInButton } from "./SignInButton";
import { EmailPasswordForm } from "./EmailPasswordForm";
import { Card, Title, Text } from "@tremor/react";
import Link from "next/link";
import { Logo } from "@/components/Logo";
import { LoginText } from "./LoginText";

const Page = async ({
  searchParams,
}: {
  searchParams?: { [key: string]: string | string[] | undefined };
}) => {
  const autoRedirectDisabled = searchParams?.disableAutoRedirect === "true";

  // catch cases where the backend is completely unreachable here
  // without try / catch, will just raise an exception and the page
  // will not render
  let authTypeMetadata: AuthTypeMetadata | null = null;
  let currentUser: User | null = null;
  try {
    [authTypeMetadata, currentUser] = await Promise.all([
      getAuthTypeMetadataSS(),
      getCurrentUserSS(),
    ]);
  } catch (e) {
    console.log(`Some fetch failed for the login page - ${e}`);
  }

  // simply take the user to the home page if Auth is disabled
  if (authTypeMetadata?.authType === "disabled") {
    return redirect("/");
  }

  // if user is already logged in, take them to the main app page
  if (currentUser && currentUser.is_active) {
    if (authTypeMetadata?.requiresVerification && !currentUser.is_verified) {
      return redirect("/auth/waiting-on-verification");
    }

    return redirect("/");
  }

  // get where to send the user to authenticate
  let authUrl: string | null = null;
  if (authTypeMetadata) {
    try {
      authUrl = await getAuthUrlSS(authTypeMetadata.authType);
    } catch (e) {
      console.log(`Some fetch failed for the login page - ${e}`);
    }
  }

  if (authTypeMetadata?.autoRedirect && authUrl && !autoRedirectDisabled) {
    return redirect(authUrl);
  }

  return (
    <main>
      <div className="absolute top-10x w-full">
        <HealthCheckBanner />
      </div>
      <div className="min-h-screen flex items-center justify-center py-12 px-4 sm:px-6 lg:px-8">
        <div>
          <Logo height={64} width={64} className="mx-auto w-fit" />
          {authUrl && authTypeMetadata && (
            <>
              <h2 className="text-center text-xl text-strong font-bold mt-6">
<<<<<<< HEAD
                Log In to AnswerME
=======
                <LoginText />
>>>>>>> 8be42a5f
              </h2>

              <SignInButton
                authorizeUrl={authUrl}
                authType={authTypeMetadata?.authType}
              />
            </>
          )}
          {authTypeMetadata?.authType === "basic" && (
            <Card className="mt-4 w-96">
              <div className="flex">
                <Title className="mb-2 mx-auto font-bold">
<<<<<<< HEAD
                  Log In to AnswerME
=======
                  <LoginText />
>>>>>>> 8be42a5f
                </Title>
              </div>
              <EmailPasswordForm />
              <div className="flex">
                <Text className="mt-4 mx-auto">
                  Don&apos;t have an account?{" "}
                  <Link href="/auth/signup" className="text-link font-medium">
                    Create an account
                  </Link>
                </Text>
              </div>
            </Card>
          )}
        </div>
      </div>
    </main>
  );
};

export default Page;<|MERGE_RESOLUTION|>--- conflicted
+++ resolved
@@ -74,11 +74,7 @@
           {authUrl && authTypeMetadata && (
             <>
               <h2 className="text-center text-xl text-strong font-bold mt-6">
-<<<<<<< HEAD
-                Log In to AnswerME
-=======
                 <LoginText />
->>>>>>> 8be42a5f
               </h2>
 
               <SignInButton
@@ -91,11 +87,7 @@
             <Card className="mt-4 w-96">
               <div className="flex">
                 <Title className="mb-2 mx-auto font-bold">
-<<<<<<< HEAD
-                  Log In to AnswerME
-=======
                   <LoginText />
->>>>>>> 8be42a5f
                 </Title>
               </div>
               <EmailPasswordForm />
