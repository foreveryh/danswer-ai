--- conflicted
+++ resolved
@@ -56,25 +56,12 @@
     <AuthFlowContainer>
       <HealthCheckBanner />
 
-<<<<<<< HEAD
-          <Card className="mt-4 w-96">
-            <div className="flex">
-              <Title className="mb-2 mx-auto font-bold">
-                Sign Up for Nanswer
-              </Title>
-            </div>
-            <EmailPasswordForm
-              isSignup
-              shouldVerify={authTypeMetadata?.requiresVerification}
-            />
-=======
       <>
         <div className="absolute top-10x w-full"></div>
         <div className="flex w-full flex-col justify-center">
           <h2 className="text-center text-xl text-strong font-bold">
-            {cloud ? "Complete your sign up" : "Sign Up for Danswer"}
+            {cloud ? "Complete your sign up" : "Sign Up for Nanswer"}
           </h2>
->>>>>>> 3eb67baf
 
           {cloud && authUrl && (
             <div className="w-full justify-center">
