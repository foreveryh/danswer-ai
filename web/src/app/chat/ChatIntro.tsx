--- conflicted
+++ resolved
@@ -8,10 +8,7 @@
 import { Modal } from "@/components/Modal";
 import { useState } from "react";
 import { FaCaretDown, FaCaretRight } from "react-icons/fa";
-<<<<<<< HEAD
-=======
 import { Logo } from "@/components/Logo";
->>>>>>> 8be42a5f
 
 const MAX_PERSONAS_TO_DISPLAY = 4;
 
@@ -99,13 +96,8 @@
 
                 {availableSources.length > 0 && (
                   <div className="mt-1">
-<<<<<<< HEAD
-                    <p className="font-bold mb-1 mt-4 text-emphasis flex">
-                      Sources:{" "}
-=======
                     <p className="font-bold mb-1 mt-4 text-emphasis">
                       Connected Sources:{" "}
->>>>>>> 8be42a5f
                     </p>
                     <div className={`flex flex-wrap gap-2`}>
                       {availableSourceMetadata.map((sourceMetadata) => (
