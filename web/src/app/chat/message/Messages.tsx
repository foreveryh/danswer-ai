--- conflicted
+++ resolved
@@ -514,10 +514,7 @@
                           setEditedContent(content);
                           setIsEditing(false);
                         }
-<<<<<<< HEAD
-=======
                         // Submit edit if "Command Enter" is pressed, like in ChatGPT
->>>>>>> 8be42a5f
                         if (e.key === "Enter" && e.metaKey) {
                           handleEditSubmit();
                         }
