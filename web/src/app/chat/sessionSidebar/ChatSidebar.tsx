"use client";

import { FiBook, FiEdit, FiFolderPlus, FiPlusSquare } from "react-icons/fi";
import { useContext, useEffect, useRef, useState } from "react";
import Link from "next/link";
import Image from "next/image";
import { useRouter } from "next/navigation";
import { BasicClickable, BasicSelectable } from "@/components/BasicClickable";
import { ChatSession } from "../interfaces";
<<<<<<< HEAD
import {
  HEADER_HEIGHT,
  NEXT_PUBLIC_NEW_CHAT_DIRECTS_TO_SAME_PERSONA,
} from "@/lib/constants";
=======

import {
  NEXT_PUBLIC_DO_NOT_USE_TOGGLE_OFF_DANSWER_POWERED,
  NEXT_PUBLIC_NEW_CHAT_DIRECTS_TO_SAME_PERSONA,
} from "@/lib/constants";

>>>>>>> 8be42a5f
import { ChatTab } from "./ChatTab";
import { Folder } from "../folders/interfaces";
import { createFolder } from "../folders/FolderManagement";
import { usePopup } from "@/components/admin/connectors/Popup";
import { SettingsContext } from "@/components/settings/SettingsProvider";

import React from "react";
import { FaBrain } from "react-icons/fa";
import { Logo } from "@/components/Logo";
import { HeaderTitle } from "@/components/header/Header";

export const ChatSidebar = ({
  existingChats,
  currentChatSession,
  folders,
  openedFolders,
}: {
  existingChats: ChatSession[];
  currentChatSession: ChatSession | null | undefined;
  folders: Folder[];
  openedFolders: { [key: number]: boolean };
}) => {
  const router = useRouter();
  const { popup, setPopup } = usePopup();

  const currentChatId = currentChatSession?.id;

  // prevent the NextJS Router cache from causing the chat sidebar to not
  // update / show an outdated list of chats
  useEffect(() => {
    router.refresh();
  }, [currentChatId]);

  const combinedSettings = useContext(SettingsContext);
  if (!combinedSettings) {
    return null;
  }
  const settings = combinedSettings.settings;
  const enterpriseSettings = combinedSettings.enterpriseSettings;

  return (
    <>
      {popup}
      <div
        className={`
        w-64
        flex
        flex-none
        bg-background-weak
        3xl:w-72
        border-r 
        border-border 
        flex 
        flex-col 
        h-screen
        transition-transform`}
        id="chat-sidebar"
      >
        <div className={`pt-4  ${HEADER_HEIGHT} flex`}>
          <Link
            className="ml-4 w-full"
            href={
              settings && settings.default_page === "chat" ? "/chat" : "/search"
            }
          >
            <div className="flex w-full">
<<<<<<< HEAD
              <div className="h-[32px] w-[30px]">
                <Image src="/logo.png" alt="Logo" width="1419" height="1520" />
              </div>
              <h1 className="flex text-2xl text-strong font-bold my-auto">
                AnswerMe
              </h1>
=======
              <Logo height={32} width={30} className="mr-1 my-auto" />

              {enterpriseSettings && enterpriseSettings.application_name ? (
                <div>
                  <HeaderTitle>
                    {enterpriseSettings.application_name}
                  </HeaderTitle>

                  {!NEXT_PUBLIC_DO_NOT_USE_TOGGLE_OFF_DANSWER_POWERED && (
                    <p className="text-xs text-subtle -mt-1.5">
                      Powered by Danswer
                    </p>
                  )}
                </div>
              ) : (
                <HeaderTitle>Danswer</HeaderTitle>
              )}
>>>>>>> 8be42a5f
            </div>
          </Link>
        </div>

        <div className="flex mt-5 items-center">
          <Link
            href={
              "/chat" +
              (NEXT_PUBLIC_NEW_CHAT_DIRECTS_TO_SAME_PERSONA &&
              currentChatSession
                ? `?assistantId=${currentChatSession.persona_id}`
                : "")
            }
            className="ml-3 w-full"
          >
            <BasicClickable fullWidth>
              <div className="flex items-center text-sm">
                <FiEdit className="ml-1 mr-2" /> New Chat
              </div>
            </BasicClickable>
          </Link>

          <div className="ml-1.5 mr-3 h-full">
            <BasicClickable
              onClick={() =>
                createFolder("New Folder")
                  .then((folderId) => {
                    console.log(`Folder created with ID: ${folderId}`);
                    router.refresh();
                  })
                  .catch((error) => {
                    console.error("Failed to create folder:", error);
                    setPopup({
                      message: `Failed to create folder: ${error.message}`,
                      type: "error",
                    });
                  })
              }
            >
              <div className="flex items-center text-sm h-full">
                <FiFolderPlus className="mx-1 my-auto" />
              </div>
            </BasicClickable>
          </div>
        </div>

        <Link href="/assistants/mine" className="mt-3 mb-1 mx-3">
          <BasicClickable fullWidth>
            <div className="flex items-center text-default font-medium">
              <FaBrain className="ml-1 mr-2" /> Manage Assistants
            </div>
          </BasicClickable>
        </Link>

        <div className="border-b border-border pb-4 mx-3" />

        <ChatTab
          existingChats={existingChats}
          currentChatId={currentChatId}
          folders={folders}
          openedFolders={openedFolders}
        />
      </div>
    </>
  );
};<|MERGE_RESOLUTION|>--- conflicted
+++ resolved
@@ -7,19 +7,12 @@
 import { useRouter } from "next/navigation";
 import { BasicClickable, BasicSelectable } from "@/components/BasicClickable";
 import { ChatSession } from "../interfaces";
-<<<<<<< HEAD
-import {
-  HEADER_HEIGHT,
-  NEXT_PUBLIC_NEW_CHAT_DIRECTS_TO_SAME_PERSONA,
-} from "@/lib/constants";
-=======
 
 import {
   NEXT_PUBLIC_DO_NOT_USE_TOGGLE_OFF_DANSWER_POWERED,
   NEXT_PUBLIC_NEW_CHAT_DIRECTS_TO_SAME_PERSONA,
 } from "@/lib/constants";
 
->>>>>>> 8be42a5f
 import { ChatTab } from "./ChatTab";
 import { Folder } from "../folders/interfaces";
 import { createFolder } from "../folders/FolderManagement";
@@ -86,14 +79,6 @@
             }
           >
             <div className="flex w-full">
-<<<<<<< HEAD
-              <div className="h-[32px] w-[30px]">
-                <Image src="/logo.png" alt="Logo" width="1419" height="1520" />
-              </div>
-              <h1 className="flex text-2xl text-strong font-bold my-auto">
-                AnswerMe
-              </h1>
-=======
               <Logo height={32} width={30} className="mr-1 my-auto" />
 
               {enterpriseSettings && enterpriseSettings.application_name ? (
@@ -111,7 +96,6 @@
               ) : (
                 <HeaderTitle>Danswer</HeaderTitle>
               )}
->>>>>>> 8be42a5f
             </div>
           </Link>
         </div>
