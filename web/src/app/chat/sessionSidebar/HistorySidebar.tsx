"use client";

import { FiEdit, FiFolderPlus } from "react-icons/fi";
import { ForwardedRef, forwardRef, useContext, useEffect } from "react";
import Link from "next/link";
import { useRouter } from "next/navigation";
import { ChatSession } from "../interfaces";

import { NEXT_PUBLIC_NEW_CHAT_DIRECTS_TO_SAME_PERSONA } from "@/lib/constants";

import { Folder } from "../folders/interfaces";
import { createFolder } from "../folders/FolderManagement";
import { usePopup } from "@/components/admin/connectors/Popup";
import { SettingsContext } from "@/components/settings/SettingsProvider";

import React from "react";
import {
  AssistantsIconSkeleton,
  ClosedBookIcon,
} from "@/components/icons/icons";
import { PagesTab } from "./PagesTab";
import { pageType } from "./types";
import LogoType from "@/components/header/LogoType";

interface HistorySidebarProps {
  page: pageType;
  existingChats?: ChatSession[];
  currentChatSession?: ChatSession | null | undefined;
  folders?: Folder[];
  openedFolders?: { [key: number]: boolean };
  toggleSidebar?: () => void;
  toggled?: boolean;
  removeToggle?: () => void;
  reset?: () => void;
}

export const HistorySidebar = forwardRef<HTMLDivElement, HistorySidebarProps>(
  (
    {
      reset = () => null,
      toggled,
      page,
      existingChats,
      currentChatSession,
      folders,
      openedFolders,
      toggleSidebar,
      removeToggle,
    },
    ref: ForwardedRef<HTMLDivElement>
  ) => {
    const router = useRouter();
    const { popup, setPopup } = usePopup();

    const currentChatId = currentChatSession?.id;

    // prevent the NextJS Router cache from causing the chat sidebar to not
    // update / show an outdated list of chats
    useEffect(() => {
      router.refresh();
    }, [currentChatId]);

    const combinedSettings = useContext(SettingsContext);
    if (!combinedSettings) {
      return null;
    }

    const enterpriseSettings = combinedSettings.enterpriseSettings;

    const handleNewChat = () => {
      reset();
      const newChatUrl =
        `/${page}` +
        (NEXT_PUBLIC_NEW_CHAT_DIRECTS_TO_SAME_PERSONA && currentChatSession
          ? `?assistantId=${currentChatSession.persona_id}`
          : "");
      router.push(newChatUrl);
    };

    return (
      <>
        {popup}

        <div
          ref={ref}
          className={`
            flex
            flex-none
            bg-background-100
            w-full
            border-r 
            border-border 
            flex 
            flex-col relative
            h-screen
            transition-transform 
            mt-2`}
        >
<<<<<<< HEAD
          <div className="max-w-full ml-3 mr-3 mt-2 flex flex gap-x-1 items-center my-auto text-text-700 text-xl">
            <div className="mr-1 desktop:invisible mb-auto h-6 w-6">
              <Logo height={24} width={24} />
            </div>

            <div className="desktop:invisible">
              {enterpriseSettings && enterpriseSettings.application_name ? (
                <div>
                  <HeaderTitle>
                    {enterpriseSettings.application_name}
                  </HeaderTitle>
                  {!NEXT_PUBLIC_DO_NOT_USE_TOGGLE_OFF_DANSWER_POWERED && (
                    <p className="text-xs text-subtle">Powered by Neuxnet.AI</p>
                  )}
                </div>
              ) : (
                <HeaderTitle>Neuxnet.AI</HeaderTitle>
              )}
            </div>

            {toggleSidebar && (
              <Tooltip
                delayDuration={0}
                content={toggled ? `Unpin sidebar` : "Pin sidebar"}
              >
                <button className="my-auto ml-auto" onClick={toggleSidebar}>
                  {!toggled && !combinedSettings.isMobile ? (
                    <RightToLineIcon />
                  ) : (
                    <LefToLineIcon />
                  )}
                </button>
              </Tooltip>
            )}
          </div>

=======
          <LogoType
            showArrow={true}
            toggled={toggled}
            page={page}
            toggleSidebar={toggleSidebar}
          />
>>>>>>> 8cd1eda8
          {page == "chat" && (
            <div className="mx-3 mt-4 gap-y-1 flex-col flex gap-x-1.5 items-center items-center">
              <Link
                className="w-full p-2 bg-white border-border border rounded items-center hover:bg-background-200 cursor-pointer transition-all duration-150 flex gap-x-2"
                href={
                  `/${page}` +
                  (NEXT_PUBLIC_NEW_CHAT_DIRECTS_TO_SAME_PERSONA &&
                  currentChatSession?.persona_id
                    ? `?assistantId=${currentChatSession?.persona_id}`
                    : "")
                }
                onClick={(e) => {
                  if (e.metaKey || e.ctrlKey) {
                    return;
                  }
                  if (handleNewChat) {
                    handleNewChat();
                  }
                }}
              >
                <FiEdit className="flex-none " />
                <p className="my-auto flex items-center text-sm">New Chat</p>
              </Link>
              <button
                onClick={() =>
                  createFolder("New Folder")
                    .then((folderId) => {
                      console.log(`Folder created with ID: ${folderId}`);
                      router.refresh();
                    })
                    .catch((error) => {
                      console.error("Failed to create folder:", error);
                      setPopup({
                        message: `Failed to create folder: ${error.message}`,
                        type: "error",
                      });
                    })
                }
                className="w-full p-2 bg-white border-border border rounded items-center hover:bg-background-200 cursor-pointer transition-all duration-150 flex gap-x-2"
              >
                <FiFolderPlus className="my-auto" />
                <p className="my-auto flex items-center text-sm">New Folder</p>
              </button>

              <Link
                href="/assistants/mine"
                className="w-full p-2 bg-white border-border border rounded items-center hover:bg-background-200 cursor-pointer transition-all duration-150 flex gap-x-2"
              >
                <AssistantsIconSkeleton className="h-4 w-4 my-auto" />
                <p className="my-auto flex items-center text-sm">
                  Manage Assistants
                </p>
              </Link>
              <Link
                href="/prompts"
                className="w-full p-2 bg-white border-border border rounded items-center hover:bg-background-200 cursor-pointer transition-all duration-150 flex gap-x-2"
              >
                <ClosedBookIcon className="h-4 w-4 my-auto" />
                <p className="my-auto flex items-center text-sm">
                  Manage Prompts
                </p>
              </Link>
            </div>
          )}
          <div className="border-b border-border pb-4 mx-3" />
          <PagesTab
            closeSidebar={removeToggle}
            page={page}
            existingChats={existingChats}
            currentChatId={currentChatId}
            folders={folders}
            openedFolders={openedFolders}
          />
        </div>
      </>
    );
  }
);
HistorySidebar.displayName = "HistorySidebar";<|MERGE_RESOLUTION|>--- conflicted
+++ resolved
@@ -96,51 +96,12 @@
             transition-transform 
             mt-2`}
         >
-<<<<<<< HEAD
-          <div className="max-w-full ml-3 mr-3 mt-2 flex flex gap-x-1 items-center my-auto text-text-700 text-xl">
-            <div className="mr-1 desktop:invisible mb-auto h-6 w-6">
-              <Logo height={24} width={24} />
-            </div>
-
-            <div className="desktop:invisible">
-              {enterpriseSettings && enterpriseSettings.application_name ? (
-                <div>
-                  <HeaderTitle>
-                    {enterpriseSettings.application_name}
-                  </HeaderTitle>
-                  {!NEXT_PUBLIC_DO_NOT_USE_TOGGLE_OFF_DANSWER_POWERED && (
-                    <p className="text-xs text-subtle">Powered by Neuxnet.AI</p>
-                  )}
-                </div>
-              ) : (
-                <HeaderTitle>Neuxnet.AI</HeaderTitle>
-              )}
-            </div>
-
-            {toggleSidebar && (
-              <Tooltip
-                delayDuration={0}
-                content={toggled ? `Unpin sidebar` : "Pin sidebar"}
-              >
-                <button className="my-auto ml-auto" onClick={toggleSidebar}>
-                  {!toggled && !combinedSettings.isMobile ? (
-                    <RightToLineIcon />
-                  ) : (
-                    <LefToLineIcon />
-                  )}
-                </button>
-              </Tooltip>
-            )}
-          </div>
-
-=======
           <LogoType
             showArrow={true}
             toggled={toggled}
             page={page}
             toggleSidebar={toggleSidebar}
           />
->>>>>>> 8cd1eda8
           {page == "chat" && (
             <div className="mx-3 mt-4 gap-y-1 flex-col flex gap-x-1.5 items-center items-center">
               <Link
