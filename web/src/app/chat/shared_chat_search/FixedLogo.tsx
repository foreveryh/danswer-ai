--- conflicted
+++ resolved
@@ -13,24 +13,6 @@
   const enterpriseSettings = combinedSettings?.enterpriseSettings;
 
   return (
-<<<<<<< HEAD
-    <div className="absolute flex z-40 left-2.5 top-2">
-      <div className="max-w-[200px] flex gap-x-1 my-auto">
-        <div className="flex-none invisible mb-auto">
-          <Logo />
-        </div>
-        <div className="">
-          {enterpriseSettings && enterpriseSettings.application_name ? (
-            <div>
-              <HeaderTitle>{enterpriseSettings.application_name}</HeaderTitle>
-              {!NEXT_PUBLIC_DO_NOT_USE_TOGGLE_OFF_DANSWER_POWERED && (
-                <p className="text-xs text-subtle">Powered by Neuxnet.AI</p>
-              )}
-            </div>
-          ) : (
-            <HeaderTitle>Neuxnet.AI</HeaderTitle>
-          )}
-=======
     <>
       <div className="absolute flex z-40 left-2.5 top-2">
         <div className="max-w-[200px] flex items-center gap-x-1 my-auto">
@@ -42,14 +24,13 @@
               <div>
                 <HeaderTitle>{enterpriseSettings.application_name}</HeaderTitle>
                 {!NEXT_PUBLIC_DO_NOT_USE_TOGGLE_OFF_DANSWER_POWERED && (
-                  <p className="text-xs text-subtle">Powered by Danswer</p>
+                  <p className="text-xs text-subtle">Powered by Neuxnet.AI</p>
                 )}
               </div>
             ) : (
               <HeaderTitle>Danswer</HeaderTitle>
             )}
           </div>
->>>>>>> 3938a053
         </div>
       </div>
       <div className="absolute left-2.5 bottom-4">
