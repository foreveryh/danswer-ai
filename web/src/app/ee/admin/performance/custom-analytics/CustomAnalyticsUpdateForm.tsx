"use client";

import { Label, SubLabel } from "@/components/admin/connectors/Field";
import { usePopup } from "@/components/admin/connectors/Popup";
import { SettingsContext } from "@/components/settings/SettingsProvider";
import { Button } from "@/components/ui/button";
import { Callout } from "@/components/ui/callout";
import Text from "@/components/ui/text";
import { useContext, useState } from "react";

export function CustomAnalyticsUpdateForm() {
  const settings = useContext(SettingsContext);
  const customAnalyticsScript = settings?.customAnalyticsScript;

  const [newCustomAnalyticsScript, setNewCustomAnalyticsScript] =
    useState<string>(customAnalyticsScript || "");
  const [secretKey, setSecretKey] = useState<string>("");

  const { popup, setPopup } = usePopup();

  if (!settings) {
    return <Callout type="danger" title="Failed to fetch settings"></Callout>;
  }

  return (
    <div>
      {popup}
      <form
        onSubmit={async (e) => {
          e.preventDefault();

          const response = await fetch(
            "/api/admin/enterprise-settings/custom-analytics-script",
            {
              method: "PUT",
              headers: {
                "Content-Type": "application/json",
              },
              body: JSON.stringify({
                script: newCustomAnalyticsScript.trim(),
                secret_key: secretKey,
              }),
            }
          );
          if (response.ok) {
            setPopup({
              type: "success",
              message: "Custom analytics script updated successfully!",
            });
          } else {
            const errorMsg = (await response.json()).detail;
            setPopup({
              type: "error",
              message: `Failed to update custom analytics script: "${errorMsg}"`,
            });
          }
          setSecretKey("");
        }}
      >
        <div className="mb-4">
          <Label>Script</Label>
          <Text className="mb-3">
            Specify the Javascript that should run on page load in order to
            initialize your custom tracking/analytics.
          </Text>
          <Text className="mb-2">
            Do not include the{" "}
            <span className="font-mono">&lt;script&gt;&lt;/script&gt;</span>{" "}
            tags. If you upload a script below but you are not recieving any
            events in your analytics platform, try removing all extra whitespace
            before each line of JavaScript.
          </Text>
          <textarea
            className={`
              border 
              border-border 
              rounded 
              w-full 
              py-2 
              px-3 
              mt-1
              h-28`}
            value={newCustomAnalyticsScript}
            onChange={(e) => setNewCustomAnalyticsScript(e.target.value)}
          />
        </div>

        <Label>Secret Key</Label>
        <SubLabel>
          <>
            For security reasons, you must provide a secret key to update this
            script. This should be the value of the{" "}
            <i>CUSTOM_ANALYTICS_SECRET_KEY</i> environment variable set when
<<<<<<< HEAD
            initially setting up Nanswer.
=======
            initially setting up Onyx.
>>>>>>> b56877cc
          </>
        </SubLabel>
        <input
          className={`
            border 
            border-border 
            rounded 
            w-full 
            py-2 
            px-3 
            mt-1`}
          type="password"
          value={secretKey}
          onChange={(e) => setSecretKey(e.target.value)}
        />

        <Button className="mt-4" type="submit">
          Update
        </Button>
      </form>
    </div>
  );
}<|MERGE_RESOLUTION|>--- conflicted
+++ resolved
@@ -91,11 +91,7 @@
             For security reasons, you must provide a secret key to update this
             script. This should be the value of the{" "}
             <i>CUSTOM_ANALYTICS_SECRET_KEY</i> environment variable set when
-<<<<<<< HEAD
-            initially setting up Nanswer.
-=======
             initially setting up Onyx.
->>>>>>> b56877cc
           </>
         </SubLabel>
         <input
