--- conflicted
+++ resolved
@@ -211,7 +211,7 @@
                   name="custom_popup_header"
                   subtext={`The title for the popup that will be displayed for each user on their initial visit 
                   to the application. If left blank AND Custom Popup Content is specified, will use "Welcome to ${
-                    values.application_name || "Danswer"
+                    values.application_name || "Nanswer"
                   }!".`}
                   placeholder="Initial Popup Header"
                   disabled={isSubmitting}
@@ -238,20 +238,6 @@
                 <div>
                   <Label>Chat Footer Logotype</Label>
 
-<<<<<<< HEAD
-            <div className="mt-4">
-              <TextFormField
-                label="Custom Popup Header"
-                name="custom_popup_header"
-                subtext={`The title for the popup that will be displayed for each user on their initial visit 
-                to the application. If left blank AND Custom Popup Content is specified, will use "Welcome to ${
-                  values.application_name || "Nanswer"
-                }!".`}
-                placeholder="Initial Popup Header"
-                disabled={isSubmitting}
-              />
-            </div>
-=======
                   {values.use_custom_logotype ? (
                     <div className="mt-3">
                       <SubLabel>Current Custom Logotype: </SubLabel>
@@ -263,7 +249,6 @@
                         style={{ objectFit: "contain" }}
                         className="w-32 h-32 mb-10 mt-4"
                       />
->>>>>>> 1734a4a1
 
                       <Button
                         color="red"
