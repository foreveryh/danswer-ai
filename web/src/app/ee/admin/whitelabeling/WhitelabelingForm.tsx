--- conflicted
+++ resolved
@@ -140,13 +140,8 @@
             <TextFormField
               label="Application Name"
               name="application_name"
-<<<<<<< HEAD
-              subtext={`The custom name you are giving Nanswer for your organization. This will replace 'Nanswer' everywhere in the UI.`}
-              placeholder="Custom name which will replace 'Nanswer'"
-=======
               subtext={`The custom name you are giving Onyx for your organization. This will replace 'Onyx' everywhere in the UI.`}
               placeholder="Custom name which will replace 'Onyx'"
->>>>>>> b56877cc
               disabled={isSubmitting}
             />
 
@@ -186,11 +181,7 @@
               </div>
             ) : (
               <SubLabel>
-<<<<<<< HEAD
-                Specify your own logo to replace the standard Nanswer logo.
-=======
                 Specify your own logo to replace the standard Onyx logo.
->>>>>>> b56877cc
               </SubLabel>
             )}
 
