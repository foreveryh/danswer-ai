--- conflicted
+++ resolved
@@ -141,10 +141,6 @@
   overscroll-behavior-y: none;
 }
 
-<<<<<<< HEAD
-.sidebar {
-  transition: width 0.2s;
-=======
 /* Base styles for code blocks */
 .prose :where(pre):not(:where([class~="not-prose"], [class~="not-prose"] *)) {
   background-color: theme("colors.code-bg");
@@ -226,5 +222,4 @@
 
 .code-line .token.attr-name {
   color: theme("colors.token-attr-name");
->>>>>>> 8cd1eda8
 }