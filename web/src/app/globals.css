@tailwind base;
@tailwind components;
@tailwind utilities;

@layer utilities {
  /* Hide scrollbar for Chrome, Safari and Opera */
  .no-scrollbar::-webkit-scrollbar {
    display: none;
  }

  /* Hide scrollbar for IE, Edge and Firefox */
  .no-scrollbar {
    -ms-overflow-style: none;
    /* IE and Edge */
    scrollbar-width: none;
    /* Firefox */
  }
}

.inputscroll::-webkit-scrollbar-track {
  background: #e5e7eb;
  scrollbar-width: none;
}

::-webkit-scrollbar-track {
  background: transparent;
  /* background: theme("colors.scrollbar.track"); */
  /* Track background color */
}

/* Style the scrollbar handle */
::-webkit-scrollbar-thumb {
  background: transparent;
  /* background: theme("colors.scrollbar.thumb"); */
  /* Handle color */
  border-radius: 10px;
}

/* Handle on hover */
::-webkit-scrollbar-thumb:hover {
  background: transparent;
  /* background: theme("colors.scrollbar.thumb-hover"); */
  /* Handle color on hover */
}

.dark-scrollbar::-webkit-scrollbar-thumb {
  background: transparent;
  /* background: theme("colors.scrollbar.dark.thumb"); */
  /* Handle color */
  border-radius: 10px;
}

.dark-scrollbar::-webkit-scrollbar-thumb:hover {
  background: transparent;
  /* background: theme("colors.scrollbar.dark.thumb-hover"); */
  /* Handle color on hover */
}

::-webkit-scrollbar {
  width: 0px;
  /* Vertical scrollbar width */
  height: 8px;
  /* Horizontal scrollbar height */
}

/* Used to create alternatie to React Markdown */
.preserve-lines {
<<<<<<< HEAD
  white-space: pre-wrap; /* Preserves whitespace and wraps text */
}

.sidebar {
  transition: width 0.2s;
=======
  white-space: pre-wrap;
  /* Preserves whitespace and wraps text */
}

.loading-text {
  display: inline-block;
  color: #e5e5e5;

  background: linear-gradient(
    -90deg,
    #a3a3a3 0%,
    #000000 5%,
    #a3a3a3 10%,
    #a3a3a3 100%
  );
  background-size: 200% 100%;
  background-clip: text;
  -webkit-background-clip: text;
  -webkit-text-fill-color: transparent;
  animation: shimmerTransition 1.5s ease-out infinite;
}

@keyframes shimmerTransition {
  0% {
    background-position: 100% 0;
  }

  100% {
    background-position: -100% 0;
  }
}

.collapsible {
  max-height: 300px;
  transition:
    max-height 0.5s ease-in-out,
    opacity 0.5s ease-in-out;
  opacity: 1;
}

.collapsible-closed {
  max-height: 0;
  opacity: 0;
  overflow: hidden;
}

body {
  overscroll-behavior-y: none;
>>>>>>> 27d5f694
}<|MERGE_RESOLUTION|>--- conflicted
+++ resolved
@@ -65,13 +65,6 @@
 
 /* Used to create alternatie to React Markdown */
 .preserve-lines {
-<<<<<<< HEAD
-  white-space: pre-wrap; /* Preserves whitespace and wraps text */
-}
-
-.sidebar {
-  transition: width 0.2s;
-=======
   white-space: pre-wrap;
   /* Preserves whitespace and wraps text */
 }
@@ -120,5 +113,8 @@
 
 body {
   overscroll-behavior-y: none;
->>>>>>> 27d5f694
+}
+
+.sidebar {
+  transition: width 0.2s;
 }