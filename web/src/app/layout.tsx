import "./globals.css";

import {
  fetchEnterpriseSettingsSS,
  fetchSettingsSS,
  SettingsError,
} from "@/components/settings/lib";
import {
  CUSTOM_ANALYTICS_ENABLED,
  SERVER_SIDE_ONLY__PAID_ENTERPRISE_FEATURES_ENABLED,
} from "@/lib/constants";
import { SettingsProvider } from "@/components/settings/SettingsProvider";
import { Metadata } from "next";
import { buildClientUrl } from "@/lib/utilsSS";
import { Inter } from "next/font/google";
import Head from "next/head";
import { EnterpriseSettings } from "./admin/settings/interfaces";
import { redirect } from "next/navigation";
import { Button, Card } from "@tremor/react";
import LogoType from "@/components/header/LogoType";
import { HeaderTitle } from "@/components/header/HeaderTitle";
import { Logo } from "@/components/Logo";
import { UserProvider } from "@/components/user/UserProvider";

const inter = Inter({
  subsets: ["latin"],
  variable: "--font-inter",
  display: "swap",
});

export async function generateMetadata(): Promise<Metadata> {
  let logoLocation = buildClientUrl("/danswer.ico");
  let enterpriseSettings: EnterpriseSettings | null = null;
  if (SERVER_SIDE_ONLY__PAID_ENTERPRISE_FEATURES_ENABLED) {
    enterpriseSettings = await (await fetchEnterpriseSettingsSS()).json();
    logoLocation =
      enterpriseSettings && enterpriseSettings.use_custom_logo
        ? "/api/enterprise-settings/logo"
        : buildClientUrl("/danswer.ico");
  }

  return {
<<<<<<< HEAD
    title: dynamicSettings.enterpriseSettings?.application_name ?? "AnswerMe",
=======
    title: enterpriseSettings?.application_name ?? "Danswer",
>>>>>>> 1734a4a1
    description: "Question answering for your documents",
    icons: {
      icon: logoLocation,
    },
  };
}

export const dynamic = "force-dynamic";

export default async function RootLayout({
  children,
}: {
  children: React.ReactNode;
}) {
  const combinedSettings = await fetchSettingsSS();
  if (!combinedSettings) {
    // Just display a simple full page error if fetching fails.

    return (
      <html lang="en" className={`${inter.variable} font-sans`}>
        <Head>
          <title>Settings Unavailable | Danswer</title>
        </Head>
        <body className="bg-background text-default">
          <div className="flex flex-col items-center justify-center min-h-screen">
            <div className="mb-2 flex items-center max-w-[175px]">
              <HeaderTitle>Danswer</HeaderTitle>
              <Logo height={40} width={40} />
            </div>

            <Card className="p-8 max-w-md">
              <h1 className="text-2xl font-bold mb-4 text-error">Error</h1>
              <p className="text-text-500">
                Your Danswer instance was not configured properly and your
                settings could not be loaded. Please contact your admin to fix
                this error.
              </p>
            </Card>
          </div>
        </body>
      </html>
    );
  }

  return (
    <html lang="en">
      <Head>
        <meta
          name="viewport"
          content="width=device-width, initial-scale=1, maximum-scale=1, user-scalable=0, interactive-widget=resizes-content"
        />
      </Head>

      {CUSTOM_ANALYTICS_ENABLED && combinedSettings.customAnalyticsScript && (
        <head>
          <script
            type="text/javascript"
            dangerouslySetInnerHTML={{
              __html: combinedSettings.customAnalyticsScript,
            }}
          />
        </head>
      )}

      <body className={`relative ${inter.variable} font-sans`}>
        <div
          className={`text-default bg-background ${
            // TODO: remove this once proper dark mode exists
            process.env.THEME_IS_DARK?.toLowerCase() === "true" ? "dark" : ""
          }`}
        >
          <UserProvider>
            <SettingsProvider settings={combinedSettings}>
              {children}
            </SettingsProvider>
          </UserProvider>
        </div>
      </body>
    </html>
  );
}<|MERGE_RESOLUTION|>--- conflicted
+++ resolved
@@ -40,11 +40,7 @@
   }
 
   return {
-<<<<<<< HEAD
-    title: dynamicSettings.enterpriseSettings?.application_name ?? "AnswerMe",
-=======
-    title: enterpriseSettings?.application_name ?? "Danswer",
->>>>>>> 1734a4a1
+    title: enterpriseSettings?.application_name ?? "Nanswer",
     description: "Question answering for your documents",
     icons: {
       icon: logoLocation,
