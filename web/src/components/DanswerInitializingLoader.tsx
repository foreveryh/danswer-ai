--- conflicted
+++ resolved
@@ -10,13 +10,8 @@
       <Logo height={96} width={96} className="mx-auto mb-3" />
       <p className="text-lg font-bold">
         Initializing{" "}
-<<<<<<< HEAD
         {settings?.enterpriseSettings?.application_name ?? "Nanswer"}
-      </Bold>
-=======
-        {settings?.enterpriseSettings?.application_name ?? "Danswer"}
       </p>
->>>>>>> 490a6877
     </div>
   );
 }