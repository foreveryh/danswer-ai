--- conflicted
+++ resolved
@@ -25,11 +25,7 @@
           <br />
           Please click the button below to choose a new model. Don&apos;t worry,
           the re-indexing necessary for the switch will happen in the background
-<<<<<<< HEAD
-          - your use of AnswserMe will not be interrupted.
-=======
           - your use of Onyx will not be interrupted.
->>>>>>> b56877cc
         </Text>
 
         <div className="flex mt-4">
