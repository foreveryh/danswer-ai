"use client";

import { errorHandlingFetcher, RedirectError } from "@/lib/fetcher";
import useSWR from "swr";
import { Modal } from "../Modal";
import { useCallback, useEffect, useState } from "react";
import { getSecondsUntilExpiration } from "@/lib/time";
import { User } from "@/lib/types";
import { mockedRefreshToken, refreshToken } from "./refreshUtils";
import { NEXT_PUBLIC_CUSTOM_REFRESH_URL } from "@/lib/constants";

export const HealthCheckBanner = () => {
  const { error } = useSWR("/api/health", errorHandlingFetcher);
  const [expired, setExpired] = useState(false);
  const [secondsUntilExpiration, setSecondsUntilExpiration] = useState<
    number | null
  >(null);
  const { data: user, mutate: mutateUser } = useSWR<User>(
    "/api/me",
    errorHandlingFetcher
  );

  const updateExpirationTime = useCallback(async () => {
    const updatedUser = await mutateUser();

    if (updatedUser) {
      const seconds = getSecondsUntilExpiration(updatedUser);
      setSecondsUntilExpiration(seconds);
      console.debug(`Updated seconds until expiration:! ${seconds}`);
    }
  }, [mutateUser]);

  useEffect(() => {
    updateExpirationTime();
  }, [user, updateExpirationTime]);

  useEffect(() => {
    if (NEXT_PUBLIC_CUSTOM_REFRESH_URL) {
      const refreshUrl = NEXT_PUBLIC_CUSTOM_REFRESH_URL;
      let refreshIntervalId: NodeJS.Timer;
      let expireTimeoutId: NodeJS.Timeout;

      const attemptTokenRefresh = async () => {
        let retryCount = 0;
        const maxRetries = 3;

        while (retryCount < maxRetries) {
          try {
            // NOTE: This is a mocked refresh token for testing purposes.
            // const refreshTokenData = mockedRefreshToken();

            const refreshTokenData = await refreshToken(refreshUrl);
            if (!refreshTokenData) {
              throw new Error("Failed to refresh token");
            }

            const response = await fetch(
              "/api/enterprise-settings/refresh-token",
              {
                method: "POST",
                headers: {
                  "Content-Type": "application/json",
                },
                body: JSON.stringify(refreshTokenData),
              }
            );
            if (!response.ok) {
              throw new Error(`HTTP error! status: ${response.status}`);
            }
            await new Promise((resolve) => setTimeout(resolve, 4000));

            await mutateUser(undefined, { revalidate: true });
            updateExpirationTime();
            break; // Success - exit the retry loop
          } catch (error) {
            console.error(
              `Error refreshing token (attempt ${
                retryCount + 1
              }/${maxRetries}):`,
              error
            );
            retryCount++;

            if (retryCount === maxRetries) {
              console.error("Max retry attempts reached");
            } else {
              // Wait before retrying (exponential backoff)
              await new Promise((resolve) =>
                setTimeout(resolve, Math.pow(2, retryCount) * 1000)
              );
            }
          }
        }
      };

      const scheduleRefreshAndExpire = () => {
        if (secondsUntilExpiration !== null) {
          const refreshInterval = 60 * 15; // 15 mins
          refreshIntervalId = setInterval(
            attemptTokenRefresh,
            refreshInterval * 1000
          );

          const timeUntilExpire = (secondsUntilExpiration + 10) * 1000;
          expireTimeoutId = setTimeout(() => {
            console.debug("Session expired. Setting expired state to true.");
            setExpired(true);
          }, timeUntilExpire);

          // if we're going to timeout before the next refresh, kick off a refresh now!
          if (secondsUntilExpiration < refreshInterval) {
            attemptTokenRefresh();
          }
        }
      };

      scheduleRefreshAndExpire();

      return () => {
        clearInterval(refreshIntervalId);
        clearTimeout(expireTimeoutId);
      };
    }
  }, [secondsUntilExpiration, user, mutateUser, updateExpirationTime]);

  if (!error && !expired) {
    return null;
  }

  console.debug(
    `Rendering HealthCheckBanner. Error: ${error}, Expired: ${expired}`
  );

  if (error instanceof RedirectError || expired) {
    return (
      <Modal
        width="w-1/4"
        className="overflow-y-hidden flex flex-col"
        title="You've been logged out"
      >
        <div className="flex flex-col gap-y-4">
          <p className="text-sm">
            Your session has expired. Please log in again to continue.
          </p>
          <a
            href="/auth/login"
            className="w-full mt-4 mx-auto rounded-md text-text-200 py-2 bg-background-900 text-center hover:bg-emphasis animtate duration-300 transition-bg"
          >
            Log in
          </a>
        </div>
      </Modal>
    );
  } else {
    return (
      <div className="fixed top-0 left-0 z-[101] w-full text-xs mx-auto bg-gradient-to-r from-red-900 to-red-700 p-2 rounded-sm border-hidden text-text-200">
        <p className="font-bold pb-1">The backend is currently unavailable.</p>

        <p className="px-1">
<<<<<<< HEAD
          If this is your initial setup or you just updated your Nanswer
=======
          If this is your initial setup or you just updated your Onyx
>>>>>>> b56877cc
          deployment, this is likely because the backend is still starting up.
          Give it a minute or two, and then refresh the page. If that does not
          work, make sure the backend is setup and/or contact an administrator.
        </p>
      </div>
    );
  }
};<|MERGE_RESOLUTION|>--- conflicted
+++ resolved
@@ -157,11 +157,7 @@
         <p className="font-bold pb-1">The backend is currently unavailable.</p>
 
         <p className="px-1">
-<<<<<<< HEAD
-          If this is your initial setup or you just updated your Nanswer
-=======
           If this is your initial setup or you just updated your Onyx
->>>>>>> b56877cc
           deployment, this is likely because the backend is still starting up.
           Give it a minute or two, and then refresh the page. If that does not
           work, make sure the backend is setup and/or contact an administrator.
