"use client";

import React from "react";
import Text from "@/components/ui/text";
import { Modal } from "../../Modal";
import Cookies from "js-cookie";
import { useRouter } from "next/navigation";
import { COMPLETED_WELCOME_FLOW_COOKIE } from "./constants";
import { useEffect, useState } from "react";
import { ApiKeyForm } from "@/components/llm/ApiKeyForm";
import { WellKnownLLMProviderDescriptor } from "@/app/admin/configuration/llm/interfaces";
import { checkLlmProvider } from "./lib";
import { User } from "@/lib/types";
import { useProviderStatus } from "@/components/chat/ProviderContext";

import { usePopup } from "@/components/admin/connectors/Popup";

function setWelcomeFlowComplete() {
  Cookies.set(COMPLETED_WELCOME_FLOW_COOKIE, "true", { expires: 365 });
}

export function _CompletedWelcomeFlowDummyComponent() {
  setWelcomeFlowComplete();
  return null;
}

export function _WelcomeModal({ user }: { user: User | null }) {
  const router = useRouter();

  const [providerOptions, setProviderOptions] = useState<
    WellKnownLLMProviderDescriptor[]
  >([]);
  const { popup, setPopup } = usePopup();

  const { refreshProviderInfo } = useProviderStatus();
  const clientSetWelcomeFlowComplete = async () => {
    setWelcomeFlowComplete();
    refreshProviderInfo();
    router.refresh();
  };

  useEffect(() => {
    async function fetchProviderInfo() {
      const { options } = await checkLlmProvider(user);
      setProviderOptions(options);
    }

    fetchProviderInfo();
  }, [user]);

  // We should always have options
  if (providerOptions.length === 0) {
    return null;
  }

  return (
    <>
      {popup}

      <Modal
        onOutsideClick={() => {
          setWelcomeFlowComplete();
          router.refresh();
        }}
<<<<<<< HEAD
        title={"Welcome to Nanswer!"}
=======
        title={"Welcome to Onyx!"}
>>>>>>> b56877cc
        width="w-full max-h-[900px] overflow-y-scroll max-w-3xl"
      >
        <div>
          <Text className="mb-4">
<<<<<<< HEAD
            Nanswer brings all your company&apos;s knowledge to your fingertips,
=======
            Onyx brings all your company&apos;s knowledge to your fingertips,
>>>>>>> b56877cc
            ready to be accessed instantly.
          </Text>
          <Text className="mb-4">
            To get started, we need to set up an API key for the Language Model
            (LLM) provider. This key allows Onyx to interact with the AI model,
            enabling intelligent responses to your queries.
          </Text>

          <div className="max-h-[900px] overflow-y-scroll">
            <ApiKeyForm
              // Don't show success message on initial setup
              hideSuccess
              setPopup={setPopup}
              onSuccess={clientSetWelcomeFlowComplete}
              providerOptions={providerOptions}
            />
          </div>
        </div>
      </Modal>
    </>
  );
}<|MERGE_RESOLUTION|>--- conflicted
+++ resolved
@@ -62,20 +62,12 @@
           setWelcomeFlowComplete();
           router.refresh();
         }}
-<<<<<<< HEAD
-        title={"Welcome to Nanswer!"}
-=======
         title={"Welcome to Onyx!"}
->>>>>>> b56877cc
         width="w-full max-h-[900px] overflow-y-scroll max-w-3xl"
       >
         <div>
           <Text className="mb-4">
-<<<<<<< HEAD
-            Nanswer brings all your company&apos;s knowledge to your fingertips,
-=======
             Onyx brings all your company&apos;s knowledge to your fingertips,
->>>>>>> b56877cc
             ready to be accessed instantly.
           </Text>
           <Text className="mb-4">
