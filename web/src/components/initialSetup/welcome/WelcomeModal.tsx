--- conflicted
+++ resolved
@@ -58,15 +58,11 @@
       {popup}
 
       <Modal
-<<<<<<< HEAD
-        title={"Welcome to Nanswer!"}
-=======
         onOutsideClick={() => {
           setWelcomeFlowComplete();
           router.refresh();
         }}
-        title={"Welcome to Danswer!"}
->>>>>>> ff9d7141
+        title={"Welcome to Nanswer!"}
         width="w-full max-h-[900px] overflow-y-scroll max-w-3xl"
       >
         <div>
