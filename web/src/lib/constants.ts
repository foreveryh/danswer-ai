export type AuthType = "disabled" | "basic" | "google_oauth" | "oidc" | "saml";

<<<<<<< HEAD
=======
export const HOST_URL = process.env.WEB_DOMAIN || "http://127.0.0.1:3000";
>>>>>>> 8be42a5f
export const HEADER_HEIGHT = "h-16";
export const SUB_HEADER = "h-12";

export const INTERNAL_URL = process.env.INTERNAL_URL || "http://127.0.0.1:8080";
export const NEXT_PUBLIC_DISABLE_STREAMING =
  process.env.NEXT_PUBLIC_DISABLE_STREAMING?.toLowerCase() === "true";

export const NEXT_PUBLIC_DO_NOT_USE_TOGGLE_OFF_DANSWER_POWERED =
  process.env.NEXT_PUBLIC_DO_NOT_USE_TOGGLE_OFF_DANSWER_POWERED?.toLowerCase() ===
  "true";

export const NEXT_PUBLIC_NEW_CHAT_DIRECTS_TO_SAME_PERSONA =
  process.env.NEXT_PUBLIC_NEW_CHAT_DIRECTS_TO_SAME_PERSONA?.toLowerCase() ===
  "true";

export const GMAIL_AUTH_IS_ADMIN_COOKIE_NAME = "gmail_auth_is_admin";

export const GOOGLE_DRIVE_AUTH_IS_ADMIN_COOKIE_NAME =
  "google_drive_auth_is_admin";

export const SEARCH_TYPE_COOKIE_NAME = "search_type";

export const SIDEBAR_WIDTH_CONST = "350px";
export const SIDEBAR_WIDTH = `w-[350px]`;
<<<<<<< HEAD

export const HEADER_PADDING = "pt-[64px]";
=======
>>>>>>> 8be42a5f

export const LOGOUT_DISABLED =
  process.env.NEXT_PUBLIC_DISABLE_LOGOUT?.toLowerCase() === "true";

/* Enterprise-only settings */

// NOTE: this should ONLY be used on the server-side. If used client side,
// it will not be accurate (will always be false).
export const SERVER_SIDE_ONLY__PAID_ENTERPRISE_FEATURES_ENABLED =
  process.env.ENABLE_PAID_ENTERPRISE_EDITION_FEATURES?.toLowerCase() === "true";
// NOTE: since this is a `NEXT_PUBLIC_` variable, it will be set at
// build-time
// TODO: consider moving this to an API call so that the api_server
// can be the single source of truths
export const EE_ENABLED =
  process.env.NEXT_PUBLIC_ENABLE_PAID_EE_FEATURES?.toLowerCase() === "true";

export const CUSTOM_ANALYTICS_ENABLED = process.env.CUSTOM_ANALYTICS_SECRET_KEY
  ? true
  : false;<|MERGE_RESOLUTION|>--- conflicted
+++ resolved
@@ -1,9 +1,6 @@
 export type AuthType = "disabled" | "basic" | "google_oauth" | "oidc" | "saml";
 
-<<<<<<< HEAD
-=======
 export const HOST_URL = process.env.WEB_DOMAIN || "http://127.0.0.1:3000";
->>>>>>> 8be42a5f
 export const HEADER_HEIGHT = "h-16";
 export const SUB_HEADER = "h-12";
 
@@ -28,11 +25,6 @@
 
 export const SIDEBAR_WIDTH_CONST = "350px";
 export const SIDEBAR_WIDTH = `w-[350px]`;
-<<<<<<< HEAD
-
-export const HEADER_PADDING = "pt-[64px]";
-=======
->>>>>>> 8be42a5f
 
 export const LOGOUT_DISABLED =
   process.env.NEXT_PUBLIC_DISABLE_LOGOUT?.toLowerCase() === "true";
