--- conflicted
+++ resolved
@@ -56,12 +56,9 @@
   | "zendesk"
   | "discourse"
   | "axero"
-<<<<<<< HEAD
   | "paperless"
-=======
   | "clickup"
   | "axero"
->>>>>>> b07fdbf1
   | "wikipedia"
   | "mediawiki";
 
