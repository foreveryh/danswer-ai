--- conflicted
+++ resolved
@@ -41,12 +41,9 @@
   | "zendesk"
   | "discourse"
   | "axero"
-<<<<<<< HEAD
-  | "paperless";
-=======
+  | "paperless"
   | "wikipedia"
   | "mediawiki";
->>>>>>> 86882260
 
 export type ValidInputTypes = "load_state" | "poll" | "event";
 export type ValidStatuses =
