--- conflicted
+++ resolved
@@ -1,80 +1,4 @@
-<<<<<<< HEAD
-/** @type {import('tailwindcss').Config} */
-module.exports = {
-  darkMode: "class",
-  content: [
-    "./app/**/*.{js,ts,jsx,tsx,mdx}",
-    "./pages/**/*.{js,ts,jsx,tsx,mdx}",
-    "./components/**/*.{js,ts,jsx,tsx,mdx}",
-
-    // Or if using `src` directory:
-    "./src/**/*.{js,ts,jsx,tsx,mdx}",
-
-    // tremor
-    "./node_modules/@tremor/**/*.{js,ts,jsx,tsx}",
-  ],
-  theme: {
-    transparent: "transparent",
-    current: "currentColor",
-    extend: {
-      screens: {
-        "2xl": "1420px",
-        "3xl": "1700px",
-      },
-      fontFamily: {
-        //sans: ["var(--font-inter)"],
-        sans: ['Arial', 'Helvetica', 'sans-serif'],
-      },
-      width: {
-        "message-xs": "450px",
-        "message-sm": "550px",
-        "message-default": "740px",
-        "searchbar-xs": "560px",
-        "searchbar-sm": "660px",
-        searchbar: "850px",
-        "document-sidebar": "800px",
-        "document-sidebar-large": "1000px",
-      },
-      maxWidth: {
-        "document-sidebar": "1000px",
-      },
-      colors: {
-        // background
-        background: "#f9fafb", // gray-50
-        "background-emphasis": "#f6f7f8",
-        "background-strong": "#eaecef",
-        "background-search": "#ffffff",
-        "background-custom-header": "#f3f4f6",
-        "background-inverted": "#000000",
-        "background-weak": "#f3f4f6", // gray-100
-
-        // text or icons
-        link: "#3b82f6", // blue-500
-        "link-hover": "#1d4ed8", // blue-700
-        subtle: "#6b7280", // gray-500
-        default: "#4b5563", // gray-600
-        emphasis: "#374151", // gray-700
-        strong: "#111827", // gray-900
-        inverted: "#ffffff", // white
-        error: "#ef4444", // red-500
-        success: "#059669", // emerald-600
-        alert: "#f59e0b", // amber-600
-        accent: "#6671d0",
-
-        // borders
-        border: "#e5e7eb", // gray-200
-        "border-light": "#f3f4f6", // gray-100
-        "border-medium": "#d1d5db", // gray-300
-        "border-strong": "#9ca3af", // gray-400
-
-        // hover
-        "hover-light": "#f3f4f6", // gray-100
-        hover: "#e5e7eb", // gray-200
-        "hover-emphasis": "#d1d5db", // gray-300
-        "accent-hover": "#5964c2",
-=======
 var merge = require("lodash/merge");
->>>>>>> 8be42a5f
 
 const baseThemes = require("./tailwind-themes/tailwind.config.js");
 const customThemes = process.env.NEXT_PUBLIC_THEME
@@ -83,145 +7,5 @@
     )
   : null;
 
-<<<<<<< HEAD
-        // scrollbar
-        scrollbar: {
-          track: "#f9fafb",
-          thumb: "#e5e7eb",
-          "thumb-hover": "#d1d5db",
-
-          dark: {
-            thumb: "#989a9c",
-            "thumb-hover": "#c7cdd2",
-          },
-        },
-
-        // bubbles in chat for each "user"
-        user: "#fb7185", // rose-400
-        "user-hover": "#f43f5e", // rose-500
-        ai: "#60a5fa", // blue-400
-
-        // for display documents
-        document: "#ec4899", // pink-500
-
-        // light mode
-        tremor: {
-          brand: {
-            faint: "#E0F2FE", // 更浅的蓝色，类似blue-50
-            muted: "#93C5FD", // 轻柔的蓝色，类似blue-300
-            subtle: "#60A5FA", // 标准的亮蓝色，保持原有
-            DEFAULT: "#3B82F6", // 标准的蓝色，保持原有
-            emphasis: "#1D4ED8", // 较深的蓝色，保持原有
-            inverted: "#FFFFFF", // 白色，保持原有
-          },
-          background: {
-            muted: "#F8FAFC", // 更浅的灰色，类似gray-50
-            subtle: "#F1F5F9", // 稍深一点的灰色，类似gray-100
-            DEFAULT: "#FFFFFF", // 白色背景，保持原有
-            emphasis: "#1E293B", // 较深的灰色，类似gray-800，以加强对比
-          },
-          border: {
-            DEFAULT: "#D1D5DB", // 灰色，稍深一点，类似gray-300
-          },
-          ring: {
-            DEFAULT: "#D1D5DB", // 与边框颜色一致，类似gray-300
-          },
-          content: {
-            subtle: "#6B7280", // 灰色，稍浅一点，类似gray-500
-            DEFAULT: "#4B5563", // 中等灰色，保持原有
-            emphasis: "#374151", // 较深的灰色，保持原有
-            strong: "#111827", // 最深的灰色，保持原有
-            inverted: "#FFFFFF", // 白色，保持原有
-          },
-        },
-        // dark mode
-        "dark-tremor": {
-          brand: {
-            faint: "#0B1229", // custom
-            muted: "#172554", // blue-950
-            subtle: "#1e40af", // blue-800
-            DEFAULT: "#3b82f6", // blue-500
-            emphasis: "#60a5fa", // blue-400
-            inverted: "#030712", // gray-950
-          },
-          background: {
-            muted: "#131A2B", // custom
-            subtle: "#1f2937", // gray-800
-            DEFAULT: "#111827", // gray-900
-            emphasis: "#d1d5db", // gray-300
-          },
-          border: {
-            DEFAULT: "#1f2937", // gray-800
-          },
-          ring: {
-            DEFAULT: "#1f2937", // gray-800
-          },
-          content: {
-            subtle: "#6b7280", // gray-500
-            DEFAULT: "#d1d5db", // gray-300
-            emphasis: "#f3f4f6", // gray-100
-            strong: "#f9fafb", // gray-50
-            inverted: "#000000", // black
-          },
-        },
-      },
-      boxShadow: {
-        "tremor-input": "0 1px 3px 0 rgba(0, 0, 0, 0.1)",  // 轻微增加阴影强度，增强输入框的聚焦感
-        "tremor-card": "0 2px 4px -1px rgba(0, 0, 0, 0.1)",  // 统一卡片阴影，使其更柔和且适用于多种背景
-        "tremor-dropdown": "0 2px 8px -2px rgba(0, 0, 0, 0.1)",  // 增加下拉菜单的阴影，以增强浮动效果
-        // 保持暗模式下的阴影与亮模式相同，简化设计
-        "dark-tremor-input": "0 1px 3px 0 rgba(0, 0, 0, 0.1)",
-        "dark-tremor-card": "0 2px 4px -1px rgba(0, 0, 0, 0.1)",
-        "dark-tremor-dropdown": "0 2px 8px -2px rgba(0, 0, 0, 0.1)",
-      },
-      borderRadius: {
-        "tremor-small": "0.25rem",  // 稍微减少小圆角，使其更细腻
-        "tremor-default": "0.5rem",  // 保持默认圆角，适用于大多数组件
-        "tremor-full": "9999px",  // 全圆角，用于圆形按钮或图标
-      },
-      fontSize: {
-        "tremor-label": ["0.75rem", { lineHeight: "1rem" }],  // 小标签文字，稍微调整行高以适应更紧凑的设计
-        "tremor-default": ["0.875rem", { lineHeight: "1.5rem" }], // 默认文本大小，适当增加行高以提高可读性
-        "tremor-title": ["1.25rem", { lineHeight: "1.75rem" }], // 标题大小，适当增加字体大小，行高保持适中，符合现代设计标准
-        "tremor-metric": ["2rem", { lineHeight: "2.5rem" }], // 大号数据展示，增大字体和行高，使其更显眼
-      },
-    },
-  },
-  safelist: [
-    {
-      pattern:
-        /^(bg-(?:slate|gray|zinc|neutral|stone|red|orange|amber|yellow|lime|green|emerald|teal|cyan|sky|blue|indigo|violet|purple|fuchsia|pink|rose)-(?:50|100|200|300|400|500|600|700|800|900|950))$/,
-      variants: ["hover", "ui-selected"],
-    },
-    {
-      pattern:
-        /^(text-(?:slate|gray|zinc|neutral|stone|red|orange|amber|yellow|lime|green|emerald|teal|cyan|sky|blue|indigo|violet|purple|fuchsia|pink|rose)-(?:50|100|200|300|400|500|600|700|800|900|950))$/,
-      variants: ["hover", "ui-selected"],
-    },
-    {
-      pattern:
-        /^(border-(?:slate|gray|zinc|neutral|stone|red|orange|amber|yellow|lime|green|emerald|teal|cyan|sky|blue|indigo|violet|purple|fuchsia|pink|rose)-(?:50|100|200|300|400|500|600|700|800|900|950))$/,
-      variants: ["hover", "ui-selected"],
-    },
-    {
-      pattern:
-        /^(ring-(?:slate|gray|zinc|neutral|stone|red|orange|amber|yellow|lime|green|emerald|teal|cyan|sky|blue|indigo|violet|purple|fuchsia|pink|rose)-(?:50|100|200|300|400|500|600|700|800|900|950))$/,
-    },
-    {
-      pattern:
-        /^(stroke-(?:slate|gray|zinc|neutral|stone|red|orange|amber|yellow|lime|green|emerald|teal|cyan|sky|blue|indigo|violet|purple|fuchsia|pink|rose)-(?:50|100|200|300|400|500|600|700|800|900|950))$/,
-    },
-    {
-      pattern:
-        /^(fill-(?:slate|gray|zinc|neutral|stone|red|orange|amber|yellow|lime|green|emerald|teal|cyan|sky|blue|indigo|violet|purple|fuchsia|pink|rose)-(?:50|100|200|300|400|500|600|700|800|900|950))$/,
-    },
-  ],
-  plugins: [
-    require("@tailwindcss/typography"),
-    require("@headlessui/tailwindcss"),
-  ],
-};
-=======
 /** @type {import('tailwindcss').Config} */
-module.exports = customThemes ? merge(baseThemes, customThemes) : baseThemes;
->>>>>>> 8be42a5f
+module.exports = customThemes ? merge(baseThemes, customThemes) : baseThemes;